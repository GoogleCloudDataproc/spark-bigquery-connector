# Release Notes

## Next

<<<<<<< HEAD
* PR #1057: Enable async writes for greater throughput
=======
* PR #1094: CVE-2023-5072: Upgrading the org.json:json dependency
>>>>>>> e9d1fefc
* PR #1095: CVE-2023-4586: Upgrading the netty dependencies

## 0.33.0 - 2023-10-17

* Added new connector, `spark-3.4-bigquery` aimed to be used in Spark 3.4 and above. This connector implements new APIs and capabilities provided by the Spark Data Source V2 API.
* PR #1008: Adding support to expose BigQuery metrics using Spark custom metrics API.
* PR #1038: Logical plan now shows the BigQuery table of DirectBigQueryRelation. Thanks @idc101 !
* PR #1058: View names will appear in query plan instead of the materialized table
* PR #1061: Handle NPE case when reading BQ table with NUMERIC fields. Thanks @hayssams !
* PR #1069: Support TimestampNTZ datatype in spark 3.4
* Issue #453: fix comment handling in query
* Issue #144: allow writing Spark String to BQ TIME type
* Issue #867: Support writing with RangePartitioning
* Issue #1046: Add a way to disable map type support
* Issue #1062: Adding dataproc job ID and UUID labels to BigQuery jobs

## 0.32.2 - 2023-08-07

* CVE-2023-34462: Upgrading netty to verision 4.1.96.Final

## 0.32.1 - 2023-08-03

* PR #1025: Handle Java 8 types for dates and timestamps when compiling filters. Thanks @tom-s-powell !
* Issue #1026: Fixing Numeric conversion
* Issue #1028: Fixing PolicyTags removal on overwrite

## 0.32.0 - 2023-07-17

* Issue #748: `_PARTITIONDATE` pseudo column is provided only for ingestion time **daily** partitioned tables
* Issue #990: Fix to support `allowFieldAddition` for columns with nested fields.
* Issue #993: Spark ML vector read and write fails
* PR #1007: Implement at-least-once option that utilizes default stream

## 0.31.1 - 2023-06-06

* Issue #988: Read statistics are logged at TRACE level. Update the log4j configuration accordingly in order to log them.

## 0.31.0 - 2023-06-01

* :warning: **Breaking Change** BigNumeric conversion has changed, and it is now converted to Spark's
  Decimal data type. Notice that BigNumeric can have a wider precision than Decimal, so additional
  setting may be needed. See [here](https://github.com/GoogleCloudDataproc/spark-bigquery-connector#numeric-and-bignumeric-support)
  for additional details.
* Issue #945: Fixing unable to add new column even with option `allowFieldAddition`
* PR #965: Fix to reuse the same BigQueryClient for the same BigQueryConfig, rather than creating a new one
* PR #950: Added support for service account impersonation
* PR #960: Added support for basic configuration of the gRPC channel pool size in the BigQueryReadClient.
* PR #973: Added support for writing to [CMEK managed tables](https://cloud.google.com/bigquery/docs/customer-managed-encryption).
* PR #971: Fixing wrong results or schema error when Spark nested schema pruning is on for datasource v2
* PR #974: Applying DPP to Hive partitioned BigLake tables (spark-3.2-bigquery and spark-3.3-bigquery only)
* PR #986: CVE-2020-8908, CVE-2023-2976: Upgrading Guava to version 32.0-jre
* BigQuery API has been upgraded to version 2.26.0
* BigQuery Storage API has been upgraded to version 2.36.1
* GAX has been upgraded to version 2.26.0
* gRPC has been upgraded to version 1.55.1
* Netty has been upgraded to version 4.1.92.Final
* Protocol Buffers has been upgraded to version 3.23.0
* PR #957: support direct write with subset field list.

## 0.30.0 - 2023-04-11

* New connectors are out of preview and are now generally available! This includes all the new
  connectors: spark-2.4-bigquery, spark-3.1-bigquery, spark-3.2-bigquery and spark-3.3-bigquery are GA and ready to be used in all workloads. Please
  refer to the [compatibility matrix](https://github.com/GoogleCloudDataproc/spark-bigquery-connector#connector-to-spark-compatibility-matrix)
  when using them.
* Direct write method is out of preview and is now generally available!
* `spark-bigquery-with-dependencies_2.11` is no longer published. If a recent version of the Scala
  2.11 connector is needed, it can be built by checking out the code and running
  `./mvnw install -Pdsv1_2.11`.
* Issue #522: Supporting Spark's Map type. Notice there are few restrictions as this is not a
  BigQuery native type.
* Added support for reading BigQuery table snapshots.
* BigQuery API has been upgraded to version 2.24.4
* BigQuery Storage API has been upgraded to version 2.34.2
* GAX has been upgraded to version 2.24.0
* gRPC has been upgraded to version 1.54.0
* Netty has been upgraded to version 4.1.90.Final
* PR #944: Added support to set query job priority

## 0.29.0 - 2023-03-03

* Added two new connectors, `spark-3.2-bigquery` and `spark-3.3-bigquery` aimed to be used in Spark 3.2 and 3.3
  respectively. Those connectors implement new APIs and capabilities provided by the Spark Data Source V2 API. Both
  connectors are in preview mode.
* Dynamic partition pruning is supported in preview mode by `spark-3.2-bigquery` and `spark-3.3-bigquery`.
* This is the last version of the Spark BigQuery connector for scala 2.11. The code will remain in the repository and
  can be compiled into a connector if needed.
* PR #857: Fixing `autovalue` shaded classes repackaging
* BigQuery API has been upgraded to version 2.22.0
* BigQuery Storage API has been upgraded to version 2.31.0
* GAX has been upgraded to version 2.23.0
* gRPC has been upgraded to version 1.53.0
* Netty has been upgraded to version 4.1.89.Final
* Issue #908: Making sure that `preferred_min_stream_count` must be less than or equal to `max_stream_count`

## 0.28.1 - 2023-02-27

PR #904: Fixing premature client closing in certain cases, which causes RejectedExecutionException to be thrown

## 0.28.0 - 2023-01-09

* Adding support for the [JSON](https://cloud.google.com/bigquery/docs/reference/standard-sql/json-data) data type.
  Thanks to @abhijeet-lele and @jonathan-ostrander for their contributions!
* Issue #821: Fixing direct write of empty DataFrames
* PR #832: Fixed client closing
* Issue #838: Fixing unshaded artifacts
* PR #848: Making schema comparison on write less strict
* PR #852: fixed `enableListInference` usage when using the default intermediate format
* Jackson has been upgraded to version 2.14.1, addressing CVE-2022-42003
* BigQuery API has been upgraded to version 2.20.0
* BigQuery Storage API has been upgraded to version 2.27.0
* GAX has been upgraded to version 2.20.1
* Guice has been upgraded to version 5.1.0
* gRPC has been upgraded to version 1.51.1
* Netty has been upgraded to version 4.1.86.Final
* Protocol Buffers has been upgraded to version 3.21.12

## 0.27.1 - 2022-10-18

* PR #792: Added ability to set table labels while writing to a BigQuery table
* PR #796: Allowing custom BigQuery API endpoints
* PR #803: Removed grpc-netty-shaded from the connector jar
* Protocol Buffers has been upgraded to version 3.21.7, addressing CVE-2022-3171
* BigQuery API has been upgraded to version 2.16.1
* BigQuery Storage API has been upgraded to version 2.21.0
* gRPC has been upgraded to version 1.49.1
* Netty has been upgraded to version 4.1.82.Final

## 0.27.0 - 2022-09-20

* Added new Scala 2.13 connector, aimed at Spark versions from 3.2 and above
* PR #750: Adding support for custom access token creation. See more [here](https://github.com/GoogleCloudDataproc/spark-bigquery-connector#how-do-i-authenticate-outside-gce--dataproc).
* PR #745: Supporting load from query in spark-3.1-bigquery.
* PR #767: Adding the option createReadSessionTimeoutInSeconds, to override the timeout for CreateReadSession.

## 0.26.0 - 2022-07-18

* All connectors support the DIRECT write method, using the BigQuery Storage Write API,
  without first writing the data to GCS. **DIRECT write method is in preview mode**.
* `spark-3.1-bigquery` has been released in preview mode. This is a Java only library,
  implementing the Spark 3.1 DataSource v2 APIs.
* BigQuery API has been upgraded to version 2.13.8
* BigQuery Storage API has been upgraded to version 2.16.0
* gRPC has been upgraded to version 1.47.0
* Netty has been upgraded to version 4.1.79.Final

## 0.25.2 - 2022-06-22

* PR #673: Added integration tests for BigLake external tables.
* PR #674: Increasing default maxParallelism to 10K for BigLake external tables

## 0.25.1 - 2022-06-13

* Issue #651: Fixing the write back to BigQuery.
* PR #664: Add support for BigLake external tables.
* PR #667: Allowing clustering on unpartitioned tables.
* PR #668: Using spark default parallelism as default.

## 0.25.0 - 2022-05-31
* Issue #593: Allow users to disable cache when loading data via SQL query,
  by setting `cacheExpirationTimeInMinutes=0`
* PR #613: Added field level schema checks. This can be disabled by setting
  `enableModeCheckForSchemaFields=false`
* PR #618: Added support for the `enableListInterface` option. This allows to
  use parquet as an intermediate format also for arrays, without adding the
  `list` element in the resulting schema as described
  [here](https://cloud.google.com/bigquery/docs/reference/rest/v2/tables#ParquetOptions)
* PR #641: Removed Conscrypt from the shaded artifact in order to improve
  compatibility with Dataproc Serverless and with clusters where Conscrypt is
  disabled.
* BigQuery API has been upgraded to version 2.10.6
* BigQuery Storage API has been upgraded to version 2.12.0
* gRPC has been upgraded to version 1.46.0
* Netty has been upgraded to version 4.1.75.Final

## 0.24.2 - 2022-04-05
* PR #580: Fixed shaded artifacts version flattening, the version appears
  correctly in the released POM
* PR #583: netty-tcnative is taken from the Netty BOM
* PR #584: CVE-2020-36518 - Upgraded jackson

## 0.24.1 - 2022-03-29
* PR #576: Fixed error running on Datapoc clusters where conscrypt is disabled
  (the property`dataproc.conscrypt.provider.enable` set to `false`)

## 0.24.0 - 2022-03-23
* Issue #530: Treating Field.mode==null as Nullable
* PR #518: Cache expiration time can be configured now.
* PR #561: Added support for adding trace ID to the BigQuery reads and writes.
  The trace Id will be of the format `Spark:ApplicateName:JobID`. The
  application name must be set by the user, job ID is defaults to Dataproc job
  ID if exists, otherwise it is set to `spark.app.id`.
* PR #563: Fixed a bug where using writeMethod=DIRECT and SaveMode=Append the
  destination table may have been deleted in case `abort()` has been called.
* PR #568: Added support for BigQuery jobs labels
* BigQuery API has been upgraded to version 2.9.4
* BigQuery Storage API has been upgraded to version 2.11.0
* gRPC has been upgraded to version 1.44.1
* Netty has been upgraded to version 4.1.73.Final

## 0.23.2 - 2022-01-19
* PR #521: Added Arrow compression options to the
  spark-bigquery-with-dependencies_2.* connectors
* PR #526: Added the option to use parent project for the metadata/jobs API as
  well
* BigQuery API has been upgraded to version 2.3.3
* BigQuery Storage API has been upgraded to version 2.4.2
* gRPC has been upgraded to version 1.42.1
* Netty has been upgraded to version 4.1.70.Final

## 0.23.1 - 2021-12-08
* Issue #501: Fixed using avro as an intermediate type for writing.

## 0.23.0 - 2021-12-06
* New connector: A Java only connector implementing the Spark 2.4 APIs
* PR #469: Added support for the BigQuery Storage Write API, allowing faster
  writes (Spark 2.4 connector only)
* Issue #481: Added configuration option to use compression from the READ API
  for Arrow
* BigQuery API has been upgraded to version 2.1.8
* BigQuery Storage API has been upgraded to version 2.1.2
* gRPC has been upgraded to version 1.41.0

## 0.22.2 - 2021-09-22
* Issue #446: BigNumeric values are properly written to BigQuery
* Issue #452: Adding the option to clean BigQueryClient.destinationTableCache
* BigQuery API has been upgraded to version 2.1.12
* BigQuery Storage API has been upgraded to version 2.3.1
* gRPC has been upgraded to version 1.40.0

## 0.22.1 - 2021-09-08
* Issue #444: allowing unpartitioned clustered table

## 0.22.0 - 2021-06-22
* PR #404: Added support for BigNumeric
* PR #430: Added HTTP and gRPC proxy support
* Issue #273: Resolved the streaming write issue for spark 3.x

## 0.21.1 - 2021-06-22
* PR #413: Pushing all filters to BigQuery Storage API
* Issue #412: Supporting WITH queries
* Issue #409: Allowing all whitespaces after the select
* PR #419: Fix a bug where background threads > 2 cases would miss pages (DSv2)
* PR #416: Moved zstd-jni library to be provided in order to solve Spark 2.4 compatibility (DSv2)
* PR #417: Added back column projection to DSv2

## 0.21.0 - 2021-06-01
* Issue #354: users can query a view with different columns in select() and filter()
* Issue #367: Struct column order is fixed
* Issue #383: Fixed table metadata update when writing to a partitioned table
* Issue #390: Allowing additional white-space types in the query
* Issue #393: replacing avro.shaded dependency with guava
* PR #360: Removed redundant `UNNEST` when compiling `IN` condition
* BigQuery API has been upgraded to version 1.131.1
* BigQuery Storage API has been upgraded to version 1.22.0
* Guava has been upgraded to version 30.1.1-jre
* gRPC has been upgraded to version 1.37.1
* Netty has been upgraded to version 4.1.65.Final

## 0.20.0 - 2021-03-29
* PR #375: Added support for pseudo column support - time partitioned table now supoort the _PARTITIONTIME and _PARTITIONDATE fields
* Issue# 190: Writing data to BigQuery properly populate the field description
* Issue #265: Fixed nested conjunctions/disjunctions when using the AVRO read format
* Issue #326: Fixing netty_tcnative_windows.dll shading
* Arrow has been upgraded to version 4.0.0

## 0.19.1 - 2021-03-01
* PR #324 - Restoring version 0.18.1 dependencies due to networking issues
* BigQuery API has been upgraded to version 1.123.2
* BigQuery Storage API has been upgraded to version 1.6.0
* Guava has been upgraded to version 30.0-jre
* Netty has been upgraded to version 4.1.51.Final

## 0.19.0 - 2021-02-24
* Issue #247: Allowing to load results of any arbitrary SELECT query from BigQuery.
* Issue #310: Allowing to configure the expiration time of materialized data.
* PR #283: Implemented Datasource v2 write support.
* Improved Spark 3 compatibility.
* BigQuery API has been upgraded to version 1.127.4
* BigQuery Storage API has been upgraded to version 1.10.0
* Guava has been upgraded to version 30.1-jre
* Netty has been upgraded to version 4.1.52.Final

## 0.18.1 - 2021-01-21
* Issue #248: Reducing the size of the URI list when writing to BigQuery. This allows larger DataFrames (>10,000 partitions) to be safely written.
* Issue #296: Removed redundant packaged slf4j-api.
* PR #276: Added the option to enable `useAvroLogicalTypes` option When writing data to BigQuery.

## 0.18.0 - 2020-11-12
* Issue #226: Adding support for HOUR, MONTH, DAY TimePartitions
* Issue #260: Increasing connection timeout to the BigQuery service, and
  configuring the request retry settings.
* Issue #263: Fixed `select *` error when ColumnarBatch is used (DataSource v2)
* Issue #266: Fixed the external configuration not working regression bug
  (Introduced in version 0.17.2)
* PR #262: Filters on BigQuery DATE and TIMESTAMP now use the right type.
* BigQuery API has been upgraded to version 1.123.2
* BigQuery Storage API has been upgraded to version 1.6.0
* Guava has been upgraded to version 30.0-jre
* Netty has been upgraded to version 4.1.51.Final
* netty-tcnative has been upgraded to version 4.1.34.Final

## 0.17.3 - 2020-10-06
* PR #242, #243: Fixed Spark 3 compatibility, added Spark 3 acceptance test
* Issue #249: Fixing credentials creation from key

## 0.17.2 - 2020-09-10
* PR #239: Ensuring that the BigQuery client will have the proper project id

## 0.17.1 - 2020-08-06
* Issue #216: removed redundant ALPN dependency
* Issue #219: Fixed the LessThanOrEqual filter SQL compilation in the DataSource v2 implmentation
* Issue #221: Fixed ProtobufUtilsTest.java with newer BigQuery dependencies
* PR #229: Adding support for Spark ML Vector and Matrix data types
* BigQuery API has been upgraded to version 1.116.8
* BigQuery Storage API has been upgraded to version 1.3.1

## 0.17.0 - 2020-07-15
* PR #201: [Structured streaming write](http://spark.apache.org/docs/2.4.5/structured-streaming-programming-guide.html#starting-streaming-queries)
  is now supported (thanks @varundhussa)
* PR #202: Users now has the option to keep the data on GCS after writing to BigQuery (thanks @leoneuwald)
* PR #211: Enabling to overwrite data of a single date partition
* PR #198: Supporting columnar batch reads from Spark in the DataSource V2 implementation. **It is not ready for production use.**
* PR #192: Supporting `MATERIALIZED_VIEW` as table type
* Issue #197: Conditions on StructType fields are now handled by Spark and not the connector
* BigQuery API has been upgraded to version 1.116.3
* BigQuery Storage API has been upgraded to version 1.0.0
* Netty has been upgraded to version 4.1.48.Final (Fixing issue #200)

## 0.16.1 - 2020-06-11
* PR #186: Fixed SparkBigQueryConnectorUserAgentProvider initialization bug

## 0.16.0 - 2020-06-09
**Please don't use this version, use 0.16.1 instead**

* PR #180: Apache Arrow is now the default read format. Based on our benchmarking, Arrow provides read
  performance faster by 40% then Avro.
* PR #163: Apache Avro was added as a write intermediate format. It shows better performance over parquet
  in large (>50GB) datasets. The spark-avro package must be added in runtime in order to use this format.
* PR #176: Usage simplification: Now instead of using the `table` mandatory option, user can use the built
  in `path` parameter of `load()` and `save()`, so that read becomes
  `df = spark.read.format("bigquery").load("source_table")` and write becomes
  `df.write.format("bigquery").save("target_table")`
* An experimental implementation of the DataSource v2 API has been added. **It is not ready for
  production use.**
* BigQuery API has been upgraded to version 1.116.1
* BigQuery Storage API has been upgraded to version 0.133.2-beta
* gRPC has been upgraded to version 1.29.0
* Guava has been upgraded to version 29.0-jre

## 0.15.1-beta - 2020-04-27
* PR #158: Users can now add the `spark.datasource.bigquery` prefix to the configuration options in order to support Spark's `--conf` command line flag
* PR #160: View materialization is performed only on action, fixing a bug where view materialization was done too early

## 0.15.0-beta - 2020-04-20
* PR #150: Reading `DataFrame`s should be quicker, especially in interactive usage such in notebooks
* PR #154: Upgraded to the BigQuery Storage v1 API
* PR #146: Authentication can be done using [AccessToken](https://cloud.google.com/sdk/gcloud/reference/auth/application-default/print-access-token)
  on top of Credentials file, Credentials, and the `GOOGLE_APPLICATION_CREDENTIALS` environment variable.

## 0.14.0-beta - 2020-03-31
* Issue #96: Added Arrow as a supported format for reading from BigQuery
* Issue #130 Adding the field description to the schema metadata
* Issue #124: Fixing null values in ArrayType
* Issue #143: Allowing the setting of `SchemaUpdateOption`s When writing to BigQuery
* PR #148: Add support for writing clustered tables
* Upgrade version of google-cloud-bigquery library to 1.110.0
* Upgrade version of google-cloud-bigquerystorage library to 0.126.0-beta


## 0.13.1-beta - 2020-02-14
* The BigQuery Storage API was reverted to v1beta1. The v1beta2 API has not been
  fully integrated with custom IAM roles, which can cause issues to customers using
  those. The v1beta1 doesn't have this problem. Once the integration is complete,
  the API will be upgraded again.

## 0.13.0-beta - 2020-02-12
**Please don't use this version, use 0.13.1-beta instead**

* Moved to use BigQuery Storage API v1beta2
* changed the `parallelism` parameter to `maxParallelism` in order to reflect the
  Change in the underlining API (the old parameter has been deprecated)
* Upgrade version of google-cloud-bigquerystorage library to 0.122.0-beta.
* Issue #73: Optimized empty projection used for count() execution.
* Issue #121: Added the option to configure CreateDisposition when inserting data
  to BigQuery.

## 0.12.0-beta - 2020-01-29
* Issue #72: Moved the shaded jar name from classifier to a new artifact name
* Issues #73, #87: Added better logging to help understand which columns and filters
  are asked by spark, and which are passed down to BigQuery
* Issue #107: The connector will now alert when is is used with the wrong scala version

## 0.11.0-beta - 2019-12-18
* Upgrade version of google-cloud-bigquery library to 1.102.0
* Upgrade version of google-cloud-bigquerystorage library to 0.120.0-beta
* Issue #6: Do not initialize bigquery options by default
* Added ReadRows retries on GRPC internal errors
* Issue #97: Added support for GEOGRAPHY type

## 0.10.0-beta - 2019-11-14
* Added preliminary support for reading from BigQuery views (Issue #21)
* Writing to BigQuery now white-listing the intermediate files instead
  of black listing the _SUCCESS files (PR #75)
* Added count() tip to the README

## 0.9.2-beta - 2019-11-11
* Upgrade version of google-cloud-bigquery library to 1.99.0
* Upgrade version of google-cloud-bigquerystorage library to 0.117.0-beta
* Upgrade version of grpc-netty-shaded library to 1.24.1
* Supporting reading large rows (Issue #22, https://issuetracker.google.com/143730055)
* Made sure that all filters are pushed down (Issue #74)
* Fixing log severity
* Added Java Example

## 0.9.1-beta - 2019-10-11
* A NPE in the shutdown hook has occurred in case the delete had succeeded
  in the first time. This had no impact on the actual logic, just on the log.
  The method now verifies the path exists before trying to delete it, and
  hides the redundant exception.
* Added support for data.write.bigquery("table") implicit import, fixed
  regression caused by relying of shaded scalalogging

## 0.9.0-beta - 2019-10-08
* Added write support
* Switch requested partitions from SparkContext.defaultParallelism to one
  partition per 400MB. This should work better with balanced sharding and
  dynamic allocation.
* Cross built for both Scala 2.11 and 2.12
* Upgrade version of google-cloud-bigquery library to 1.96.0
* Upgrade version of google-cloud-bigquerystorage library to 0.114.0-beta
* Upgrade version of grpc-netty-shaded library to 1.23.0

## 0.8.1-beta - 2019-09-12
* Added a shaded version

## 0.8.0-beta - 2019-07-22
* Upgrade version of google-cloud-bigquery library to 1.82.0
* Upgrade version of google-cloud-bigquerystorage library to 0.98.0-beta
* Upgrade version of grpc-netty-shaded library to 1.22.1
* Use balanced sharding strategy to assign roughly same number of rows to each
  read stream.
* Update filtering support to reflect full set of filters supported by storage
  API (multi-clause predicates, pseudo-column variables, additional filter
  clauses - IsNull, IsNotNull, In, StringStartsWith, StringEndsWith,
  StringContains etc.)

## 0.7.0-beta - 2019-06-26
* Switch to using the BALANCED sharding strategy, which balances work between
  streams on the server-side, leading to a more uniform distribution of rows
  between partitions

## 0.6.0-beta - 2019-06-25
* Support specifying credentials through configurations

## 0.5.1-beta - 2019-04-26

* Support Numeric type
* Refactor tests to manage test datasets

## 0.5.0-beta - 2019-03-06

* Initial release<|MERGE_RESOLUTION|>--- conflicted
+++ resolved
@@ -2,11 +2,8 @@
 
 ## Next
 
-<<<<<<< HEAD
 * PR #1057: Enable async writes for greater throughput
-=======
 * PR #1094: CVE-2023-5072: Upgrading the org.json:json dependency
->>>>>>> e9d1fefc
 * PR #1095: CVE-2023-4586: Upgrading the netty dependencies
 
 ## 0.33.0 - 2023-10-17
