# Release Notes

## Next

<<<<<<< HEAD
* PR #1038: Logical plan now shows the BigQuery table of DirectBigQueryRelation. Thanks @idc101 !
=======
## 0.32.2 - 2023-08-07

* CVE-2023-34462: Upgrading netty to verision 4.1.96.Final

## 0.32.1 - 2023-08-03

>>>>>>> c785743e
* PR #1025: Handle Java 8 types for dates and timestamps when compiling filters. Thanks @tom-s-powell !
* Issue #1026: Fixing Numeric conversion
* Issue #1028: Fixing PolicyTags removal on overwrite

## 0.32.0 - 2023-07-17

* Issue #748: `_PARTITIONDATE` pseudo column is provided only for ingestion time **daily** partitioned tables
* Issue #990: Fix to support `allowFieldAddition` for columns with nested fields.
* Issue #993: Spark ML vector read and write fails
* PR #1007: Implement at-least-once option that utilizes default stream

## 0.31.1 - 2023-06-06

* Issue #988: Read statistics are logged at TRACE level. Update the log4j configuration accordingly in order to log them.

## 0.31.0 - 2023-06-01

* :warning: **Breaking Change** BigNumeric conversion has changed, and it is now converted to Spark's
  Decimal data type. Notice that BigNumeric can have a wider precision than Decimal, so additional
  setting may be needed. See [here](https://github.com/GoogleCloudDataproc/spark-bigquery-connector#numeric-and-bignumeric-support)
  for additional details.
* Issue #945: Fixing unable to add new column even with option `allowFieldAddition`
* PR #965: Fix to reuse the same BigQueryClient for the same BigQueryConfig, rather than creating a new one
* PR #950: Added support for service account impersonation
* PR #960: Added support for basic configuration of the gRPC channel pool size in the BigQueryReadClient.
* PR #973: Added support for writing to [CMEK managed tables](https://cloud.google.com/bigquery/docs/customer-managed-encryption).
* PR #971: Fixing wrong results or schema error when Spark nested schema pruning is on for datasource v2
* PR #974: Applying DPP to Hive partitioned BigLake tables (spark-3.2-bigquery and spark-3.3-bigquery only)
* PR #986: CVE-2020-8908, CVE-2023-2976: Upgrading Guava to version 32.0-jre
* BigQuery API has been upgraded to version 2.26.0
* BigQuery Storage API has been upgraded to version 2.36.1
* GAX has been upgraded to version 2.26.0
* gRPC has been upgraded to version 1.55.1
* Netty has been upgraded to version 4.1.92.Final
* Protocol Buffers has been upgraded to version 3.23.0
* PR #957: support direct write with subset field list.

## 0.30.0 - 2023-04-11

* New connectors are out of preview and are now generally available! This includes all the new
  connectors: spark-2.4-bigquery, spark-3.1-bigquery, spark-3.2-bigquery and spark-3.3-bigquery are GA and ready to be used in all workloads. Please
  refer to the [compatibility matrix](https://github.com/GoogleCloudDataproc/spark-bigquery-connector#connector-to-spark-compatibility-matrix)
  when using them.
* Direct write method is out of preview and is now generally available!
* `spark-bigquery-with-dependencies_2.11` is no longer published. If a recent version of the Scala
  2.11 connector is needed, it can be built by checking out the code and running
  `./mvnw install -Pdsv1_2.11`.
* Issue #522: Supporting Spark's Map type. Notice there are few restrictions as this is not a
  BigQuery native type.
* Added support for reading BigQuery table snapshots.
* BigQuery API has been upgraded to version 2.24.4
* BigQuery Storage API has been upgraded to version 2.34.2
* GAX has been upgraded to version 2.24.0
* gRPC has been upgraded to version 1.54.0
* Netty has been upgraded to version 4.1.90.Final
* PR #944: Added support to set query job priority

## 0.29.0 - 2023-03-03

* Added two new connectors, `spark-3.2-bigquery` and `spark-3.3-bigquery` aimed to be used in Spark 3.2 and 3.3
  respectively. Those connectors implement new APIs and capabilities provided by the Spark Data Source V2 API. Both
  connectors are in preview mode.
* Dynamic partition pruning is supported in preview mode by `spark-3.2-bigquery` and `spark-3.3-bigquery`.
* This is the last version of the Spark BigQuery connector for scala 2.11. The code will remain in the repository and
  can be compiled into a connector if needed.
* PR #857: Fixing `autovalue` shaded classes repackaging
* BigQuery API has been upgraded to version 2.22.0
* BigQuery Storage API has been upgraded to version 2.31.0
* GAX has been upgraded to version 2.23.0
* gRPC has been upgraded to version 1.53.0
* Netty has been upgraded to version 4.1.89.Final
* Issue #908: Making sure that `preferred_min_stream_count` must be less than or equal to `max_stream_count`

## 0.28.1 - 2023-02-27

PR #904: Fixing premature client closing in certain cases, which causes RejectedExecutionException to be thrown

## 0.28.0 - 2023-01-09

* Adding support for the [JSON](https://cloud.google.com/bigquery/docs/reference/standard-sql/json-data) data type.
  Thanks to @abhijeet-lele and @jonathan-ostrander for their contributions!
* Issue #821: Fixing direct write of empty DataFrames
* PR #832: Fixed client closing
* Issue #838: Fixing unshaded artifacts
* PR #848: Making schema comparison on write less strict
* PR #852: fixed `enableListInference` usage when using the default intermediate format
* Jackson has been upgraded to version 2.14.1, addressing CVE-2022-42003
* BigQuery API has been upgraded to version 2.20.0
* BigQuery Storage API has been upgraded to version 2.27.0
* GAX has been upgraded to version 2.20.1
* Guice has been upgraded to version 5.1.0
* gRPC has been upgraded to version 1.51.1
* Netty has been upgraded to version 4.1.86.Final
* Protocol Buffers has been upgraded to version 3.21.12

## 0.27.1 - 2022-10-18

* PR #792: Added ability to set table labels while writing to a BigQuery table
* PR #796: Allowing custom BigQuery API endpoints
* PR #803: Removed grpc-netty-shaded from the connector jar
* Protocol Buffers has been upgraded to version 3.21.7, addressing CVE-2022-3171
* BigQuery API has been upgraded to version 2.16.1
* BigQuery Storage API has been upgraded to version 2.21.0
* gRPC has been upgraded to version 1.49.1
* Netty has been upgraded to version 4.1.82.Final

## 0.27.0 - 2022-09-20

* Added new Scala 2.13 connector, aimed at Spark versions from 3.2 and above
* PR #750: Adding support for custom access token creation. See more [here](https://github.com/GoogleCloudDataproc/spark-bigquery-connector#how-do-i-authenticate-outside-gce--dataproc).
* PR #745: Supporting load from query in spark-3.1-bigquery.
* PR #767: Adding the option createReadSessionTimeoutInSeconds, to override the timeout for CreateReadSession.

## 0.26.0 - 2022-07-18

* All connectors support the DIRECT write method, using the BigQuery Storage Write API,
  without first writing the data to GCS. **DIRECT write method is in preview mode**.
* `spark-3.1-bigquery` has been released in preview mode. This is a Java only library,
  implementing the Spark 3.1 DataSource v2 APIs.
* BigQuery API has been upgraded to version 2.13.8
* BigQuery Storage API has been upgraded to version 2.16.0
* gRPC has been upgraded to version 1.47.0
* Netty has been upgraded to version 4.1.79.Final

## 0.25.2 - 2022-06-22

* PR #673: Added integration tests for BigLake external tables.
* PR #674: Increasing default maxParallelism to 10K for BigLake external tables

## 0.25.1 - 2022-06-13

* Issue #651: Fixing the write back to BigQuery.
* PR #664: Add support for BigLake external tables.
* PR #667: Allowing clustering on unpartitioned tables.
* PR #668: Using spark default parallelism as default.

## 0.25.0 - 2022-05-31
* Issue #593: Allow users to disable cache when loading data via SQL query,
  by setting `cacheExpirationTimeInMinutes=0`
* PR #613: Added field level schema checks. This can be disabled by setting
  `enableModeCheckForSchemaFields=false`
* PR #618: Added support for the `enableListInterface` option. This allows to
  use parquet as an intermediate format also for arrays, without adding the
  `list` element in the resulting schema as described
  [here](https://cloud.google.com/bigquery/docs/reference/rest/v2/tables#ParquetOptions)
* PR #641: Removed Conscrypt from the shaded artifact in order to improve
  compatibility with Dataproc Serverless and with clusters where Conscrypt is
  disabled.
* BigQuery API has been upgraded to version 2.10.6
* BigQuery Storage API has been upgraded to version 2.12.0
* gRPC has been upgraded to version 1.46.0
* Netty has been upgraded to version 4.1.75.Final

## 0.24.2 - 2022-04-05
* PR #580: Fixed shaded artifacts version flattening, the version appears
  correctly in the released POM
* PR #583: netty-tcnative is taken from the Netty BOM
* PR #584: CVE-2020-36518 - Upgraded jackson

## 0.24.1 - 2022-03-29
* PR #576: Fixed error running on Datapoc clusters where conscrypt is disabled
  (the property`dataproc.conscrypt.provider.enable` set to `false`)

## 0.24.0 - 2022-03-23
* Issue #530: Treating Field.mode==null as Nullable
* PR #518: Cache expiration time can be configured now.
* PR #561: Added support for adding trace ID to the BigQuery reads and writes.
  The trace Id will be of the format `Spark:ApplicateName:JobID`. The
  application name must be set by the user, job ID is defaults to Dataproc job
  ID if exists, otherwise it is set to `spark.app.id`.
* PR #563: Fixed a bug where using writeMethod=DIRECT and SaveMode=Append the
  destination table may have been deleted in case `abort()` has been called.
* PR #568: Added support for BigQuery jobs labels
* BigQuery API has been upgraded to version 2.9.4
* BigQuery Storage API has been upgraded to version 2.11.0
* gRPC has been upgraded to version 1.44.1
* Netty has been upgraded to version 4.1.73.Final

## 0.23.2 - 2022-01-19
* PR #521: Added Arrow compression options to the
  spark-bigquery-with-dependencies_2.* connectors
* PR #526: Added the option to use parent project for the metadata/jobs API as
  well
* BigQuery API has been upgraded to version 2.3.3
* BigQuery Storage API has been upgraded to version 2.4.2
* gRPC has been upgraded to version 1.42.1
* Netty has been upgraded to version 4.1.70.Final

## 0.23.1 - 2021-12-08
* Issue #501: Fixed using avro as an intermediate type for writing.

## 0.23.0 - 2021-12-06
* New connector: A Java only connector implementing the Spark 2.4 APIs
* PR #469: Added support for the BigQuery Storage Write API, allowing faster
  writes (Spark 2.4 connector only)
* Issue #481: Added configuration option to use compression from the READ API
  for Arrow
* BigQuery API has been upgraded to version 2.1.8
* BigQuery Storage API has been upgraded to version 2.1.2
* gRPC has been upgraded to version 1.41.0

## 0.22.2 - 2021-09-22
* Issue #446: BigNumeric values are properly written to BigQuery
* Issue #452: Adding the option to clean BigQueryClient.destinationTableCache
* BigQuery API has been upgraded to version 2.1.12
* BigQuery Storage API has been upgraded to version 2.3.1
* gRPC has been upgraded to version 1.40.0

## 0.22.1 - 2021-09-08
* Issue #444: allowing unpartitioned clustered table

## 0.22.0 - 2021-06-22
* PR #404: Added support for BigNumeric
* PR #430: Added HTTP and gRPC proxy support
* Issue #273: Resolved the streaming write issue for spark 3.x

## 0.21.1 - 2021-06-22
* PR #413: Pushing all filters to BigQuery Storage API
* Issue #412: Supporting WITH queries
* Issue #409: Allowing all whitespaces after the select
* PR #419: Fix a bug where background threads > 2 cases would miss pages (DSv2)
* PR #416: Moved zstd-jni library to be provided in order to solve Spark 2.4 compatibility (DSv2)
* PR #417: Added back column projection to DSv2

## 0.21.0 - 2021-06-01
* Issue #354: users can query a view with different columns in select() and filter()
* Issue #367: Struct column order is fixed
* Issue #383: Fixed table metadata update when writing to a partitioned table
* Issue #390: Allowing additional white-space types in the query
* Issue #393: replacing avro.shaded dependency with guava
* PR #360: Removed redundant `UNNEST` when compiling `IN` condition
* BigQuery API has been upgraded to version 1.131.1
* BigQuery Storage API has been upgraded to version 1.22.0
* Guava has been upgraded to version 30.1.1-jre
* gRPC has been upgraded to version 1.37.1
* Netty has been upgraded to version 4.1.65.Final

## 0.20.0 - 2021-03-29
* PR #375: Added support for pseudo column support - time partitioned table now supoort the _PARTITIONTIME and _PARTITIONDATE fields
* Issue# 190: Writing data to BigQuery properly populate the field description
* Issue #265: Fixed nested conjunctions/disjunctions when using the AVRO read format
* Issue #326: Fixing netty_tcnative_windows.dll shading
* Arrow has been upgraded to version 4.0.0

## 0.19.1 - 2021-03-01
* PR #324 - Restoring version 0.18.1 dependencies due to networking issues
* BigQuery API has been upgraded to version 1.123.2
* BigQuery Storage API has been upgraded to version 1.6.0
* Guava has been upgraded to version 30.0-jre
* Netty has been upgraded to version 4.1.51.Final

## 0.19.0 - 2021-02-24
* Issue #247: Allowing to load results of any arbitrary SELECT query from BigQuery.
* Issue #310: Allowing to configure the expiration time of materialized data.
* PR #283: Implemented Datasource v2 write support.
* Improved Spark 3 compatibility.
* BigQuery API has been upgraded to version 1.127.4
* BigQuery Storage API has been upgraded to version 1.10.0
* Guava has been upgraded to version 30.1-jre
* Netty has been upgraded to version 4.1.52.Final

## 0.18.1 - 2021-01-21
* Issue #248: Reducing the size of the URI list when writing to BigQuery. This allows larger DataFrames (>10,000 partitions) to be safely written.
* Issue #296: Removed redundant packaged slf4j-api.
* PR #276: Added the option to enable `useAvroLogicalTypes` option When writing data to BigQuery.

## 0.18.0 - 2020-11-12
* Issue #226: Adding support for HOUR, MONTH, DAY TimePartitions
* Issue #260: Increasing connection timeout to the BigQuery service, and
  configuring the request retry settings.
* Issue #263: Fixed `select *` error when ColumnarBatch is used (DataSource v2)
* Issue #266: Fixed the external configuration not working regression bug
  (Introduced in version 0.17.2)
* PR #262: Filters on BigQuery DATE and TIMESTAMP now use the right type.
* BigQuery API has been upgraded to version 1.123.2
* BigQuery Storage API has been upgraded to version 1.6.0
* Guava has been upgraded to version 30.0-jre
* Netty has been upgraded to version 4.1.51.Final
* netty-tcnative has been upgraded to version 4.1.34.Final

## 0.17.3 - 2020-10-06
* PR #242, #243: Fixed Spark 3 compatibility, added Spark 3 acceptance test
* Issue #249: Fixing credentials creation from key

## 0.17.2 - 2020-09-10
* PR #239: Ensuring that the BigQuery client will have the proper project id

## 0.17.1 - 2020-08-06
* Issue #216: removed redundant ALPN dependency
* Issue #219: Fixed the LessThanOrEqual filter SQL compilation in the DataSource v2 implmentation
* Issue #221: Fixed ProtobufUtilsTest.java with newer BigQuery dependencies
* PR #229: Adding support for Spark ML Vector and Matrix data types
* BigQuery API has been upgraded to version 1.116.8
* BigQuery Storage API has been upgraded to version 1.3.1

## 0.17.0 - 2020-07-15
* PR #201: [Structured streaming write](http://spark.apache.org/docs/2.4.5/structured-streaming-programming-guide.html#starting-streaming-queries)
  is now supported (thanks @varundhussa)
* PR #202: Users now has the option to keep the data on GCS after writing to BigQuery (thanks @leoneuwald)
* PR #211: Enabling to overwrite data of a single date partition
* PR #198: Supporting columnar batch reads from Spark in the DataSource V2 implementation. **It is not ready for production use.**
* PR #192: Supporting `MATERIALIZED_VIEW` as table type
* Issue #197: Conditions on StructType fields are now handled by Spark and not the connector
* BigQuery API has been upgraded to version 1.116.3
* BigQuery Storage API has been upgraded to version 1.0.0
* Netty has been upgraded to version 4.1.48.Final (Fixing issue #200)

## 0.16.1 - 2020-06-11
* PR #186: Fixed SparkBigQueryConnectorUserAgentProvider initialization bug

## 0.16.0 - 2020-06-09
**Please don't use this version, use 0.16.1 instead**

* PR #180: Apache Arrow is now the default read format. Based on our benchmarking, Arrow provides read
  performance faster by 40% then Avro.
* PR #163: Apache Avro was added as a write intermediate format. It shows better performance over parquet
  in large (>50GB) datasets. The spark-avro package must be added in runtime in order to use this format.
* PR #176: Usage simplification: Now instead of using the `table` mandatory option, user can use the built
  in `path` parameter of `load()` and `save()`, so that read becomes
  `df = spark.read.format("bigquery").load("source_table")` and write becomes
  `df.write.format("bigquery").save("target_table")`
* An experimental implementation of the DataSource v2 API has been added. **It is not ready for
  production use.**
* BigQuery API has been upgraded to version 1.116.1
* BigQuery Storage API has been upgraded to version 0.133.2-beta
* gRPC has been upgraded to version 1.29.0
* Guava has been upgraded to version 29.0-jre

## 0.15.1-beta - 2020-04-27
* PR #158: Users can now add the `spark.datasource.bigquery` prefix to the configuration options in order to support Spark's `--conf` command line flag
* PR #160: View materialization is performed only on action, fixing a bug where view materialization was done too early

## 0.15.0-beta - 2020-04-20
* PR #150: Reading `DataFrame`s should be quicker, especially in interactive usage such in notebooks
* PR #154: Upgraded to the BigQuery Storage v1 API
* PR #146: Authentication can be done using [AccessToken](https://cloud.google.com/sdk/gcloud/reference/auth/application-default/print-access-token)
  on top of Credentials file, Credentials, and the `GOOGLE_APPLICATION_CREDENTIALS` environment variable.

## 0.14.0-beta - 2020-03-31
* Issue #96: Added Arrow as a supported format for reading from BigQuery
* Issue #130 Adding the field description to the schema metadata
* Issue #124: Fixing null values in ArrayType
* Issue #143: Allowing the setting of `SchemaUpdateOption`s When writing to BigQuery
* PR #148: Add support for writing clustered tables
* Upgrade version of google-cloud-bigquery library to 1.110.0
* Upgrade version of google-cloud-bigquerystorage library to 0.126.0-beta


## 0.13.1-beta - 2020-02-14
* The BigQuery Storage API was reverted to v1beta1. The v1beta2 API has not been
  fully integrated with custom IAM roles, which can cause issues to customers using
  those. The v1beta1 doesn't have this problem. Once the integration is complete,
  the API will be upgraded again.

## 0.13.0-beta - 2020-02-12
**Please don't use this version, use 0.13.1-beta instead**

* Moved to use BigQuery Storage API v1beta2
* changed the `parallelism` parameter to `maxParallelism` in order to reflect the
  Change in the underlining API (the old parameter has been deprecated)
* Upgrade version of google-cloud-bigquerystorage library to 0.122.0-beta.
* Issue #73: Optimized empty projection used for count() execution.
* Issue #121: Added the option to configure CreateDisposition when inserting data
  to BigQuery.

## 0.12.0-beta - 2020-01-29
* Issue #72: Moved the shaded jar name from classifier to a new artifact name
* Issues #73, #87: Added better logging to help understand which columns and filters
  are asked by spark, and which are passed down to BigQuery
* Issue #107: The connector will now alert when is is used with the wrong scala version

## 0.11.0-beta - 2019-12-18
* Upgrade version of google-cloud-bigquery library to 1.102.0
* Upgrade version of google-cloud-bigquerystorage library to 0.120.0-beta
* Issue #6: Do not initialize bigquery options by default
* Added ReadRows retries on GRPC internal errors
* Issue #97: Added support for GEOGRAPHY type

## 0.10.0-beta - 2019-11-14
* Added preliminary support for reading from BigQuery views (Issue #21)
* Writing to BigQuery now white-listing the intermediate files instead
  of black listing the _SUCCESS files (PR #75)
* Added count() tip to the README

## 0.9.2-beta - 2019-11-11
* Upgrade version of google-cloud-bigquery library to 1.99.0
* Upgrade version of google-cloud-bigquerystorage library to 0.117.0-beta
* Upgrade version of grpc-netty-shaded library to 1.24.1
* Supporting reading large rows (Issue #22, https://issuetracker.google.com/143730055)
* Made sure that all filters are pushed down (Issue #74)
* Fixing log severity
* Added Java Example

## 0.9.1-beta - 2019-10-11
* A NPE in the shutdown hook has occurred in case the delete had succeeded
  in the first time. This had no impact on the actual logic, just on the log.
  The method now verifies the path exists before trying to delete it, and
  hides the redundant exception.
* Added support for data.write.bigquery("table") implicit import, fixed
  regression caused by relying of shaded scalalogging

## 0.9.0-beta - 2019-10-08
* Added write support
* Switch requested partitions from SparkContext.defaultParallelism to one
  partition per 400MB. This should work better with balanced sharding and
  dynamic allocation.
* Cross built for both Scala 2.11 and 2.12
* Upgrade version of google-cloud-bigquery library to 1.96.0
* Upgrade version of google-cloud-bigquerystorage library to 0.114.0-beta
* Upgrade version of grpc-netty-shaded library to 1.23.0

## 0.8.1-beta - 2019-09-12
* Added a shaded version

## 0.8.0-beta - 2019-07-22
* Upgrade version of google-cloud-bigquery library to 1.82.0
* Upgrade version of google-cloud-bigquerystorage library to 0.98.0-beta
* Upgrade version of grpc-netty-shaded library to 1.22.1
* Use balanced sharding strategy to assign roughly same number of rows to each
  read stream.
* Update filtering support to reflect full set of filters supported by storage
  API (multi-clause predicates, pseudo-column variables, additional filter
  clauses - IsNull, IsNotNull, In, StringStartsWith, StringEndsWith,
  StringContains etc.)

## 0.7.0-beta - 2019-06-26
* Switch to using the BALANCED sharding strategy, which balances work between
  streams on the server-side, leading to a more uniform distribution of rows
  between partitions

## 0.6.0-beta - 2019-06-25
* Support specifying credentials through configurations

## 0.5.1-beta - 2019-04-26

* Support Numeric type
* Refactor tests to manage test datasets

## 0.5.0-beta - 2019-03-06

* Initial release<|MERGE_RESOLUTION|>--- conflicted
+++ resolved
@@ -2,16 +2,14 @@
 
 ## Next
 
-<<<<<<< HEAD
 * PR #1038: Logical plan now shows the BigQuery table of DirectBigQueryRelation. Thanks @idc101 !
-=======
+
 ## 0.32.2 - 2023-08-07
 
 * CVE-2023-34462: Upgrading netty to verision 4.1.96.Final
 
 ## 0.32.1 - 2023-08-03
 
->>>>>>> c785743e
 * PR #1025: Handle Java 8 types for dates and timestamps when compiling filters. Thanks @tom-s-powell !
 * Issue #1026: Fixing Numeric conversion
 * Issue #1028: Fixing PolicyTags removal on overwrite
