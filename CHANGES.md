# Release Notes

## Next

* PR #1155: allow lazy materialization of query on load
<<<<<<< HEAD
* PR #1171: fix read, write issues with Timestamp
=======
* PR #1163: Added config to set the BigQuery Job timeout
>>>>>>> 76dc2119
* Issue #1116: BigQuery write fails with MessageSize is too large

## 0.35.1 - 2023-12-28

* PR #1153: allow writing spark string to BQ datetime

## 0.35.0 - 2023-12-19

* PR #1115: Added new connector, `spark-3.5-bigquery` aimed to be used in Spark 3.5. This connector implements new APIs and capabilities provided by the Spark Data Source V2 API.
* PR #1117: Make read session caching duration configurable
* PR #1118: Improve read session caching key
* PR #1122: Set traceId on write
* PR #1124: Added `SparkListenerEvent`s for Query and Load jobs running on BigQuery
* PR #1127: Fix job labeling for mixed case Dataproc job names
* PR #1136: Consider projections for biglake stats
* PR #1143: Enable async write for default stream
* BigQuery API has been upgraded to version 2.35.0
* BigQuery Storage API has been upgraded to version 2.47.0
* GAX has been upgraded to version 2.38.0
* gRPC has been upgraded to version 1.60.0
* Netty has been upgraded to version 4.1.101.Final
* Protocol Buffers has been upgraded to version 3.25.1

## 0.34.0 - 2023-10-31

* PR #1057: Enable async writes for greater throughput
* PR #1094: CVE-2023-5072: Upgrading the org.json:json dependency
* PR #1095: CVE-2023-4586: Upgrading the netty dependencies
* PR #1104: Fixed nested field predicate pushdown
* PR #1109: Enable read session caching by default for faster Spark planning
* PR #1111: Enable retry of failed messages
* Issue #103: Support for Dynamic partition overwrite for time and range partitioned table
* Issue #1099: Fixing the usage of ExternalAccountCredentials
* BigQuery API has been upgraded to version 2.33.2
* BigQuery Storage API has been upgraded to version 2.44.0
* GAX has been upgraded to version 2.35.0
* gRPC has been upgraded to version 1.58.0
* Protocol Buffers has been upgraded to version 3.24.4

## 0.33.0 - 2023-10-17

* Added new connector, `spark-3.4-bigquery` aimed to be used in Spark 3.4 and above. This connector implements new APIs and capabilities provided by the Spark Data Source V2 API.
* PR #1008: Adding support to expose BigQuery metrics using Spark custom metrics API.
* PR #1038: Logical plan now shows the BigQuery table of DirectBigQueryRelation. Thanks @idc101 !
* PR #1058: View names will appear in query plan instead of the materialized table
* PR #1061: Handle NPE case when reading BQ table with NUMERIC fields. Thanks @hayssams !
* PR #1069: Support TimestampNTZ datatype in spark 3.4
* Issue #453: fix comment handling in query
* Issue #144: allow writing Spark String to BQ TIME type
* Issue #867: Support writing with RangePartitioning
* Issue #1046: Add a way to disable map type support
* Issue #1062: Adding dataproc job ID and UUID labels to BigQuery jobs

## 0.32.2 - 2023-08-07

* CVE-2023-34462: Upgrading netty to verision 4.1.96.Final

## 0.32.1 - 2023-08-03

* PR #1025: Handle Java 8 types for dates and timestamps when compiling filters. Thanks @tom-s-powell !
* Issue #1026: Fixing Numeric conversion
* Issue #1028: Fixing PolicyTags removal on overwrite

## 0.32.0 - 2023-07-17

* Issue #748: `_PARTITIONDATE` pseudo column is provided only for ingestion time **daily** partitioned tables
* Issue #990: Fix to support `allowFieldAddition` for columns with nested fields.
* Issue #993: Spark ML vector read and write fails
* PR #1007: Implement at-least-once option that utilizes default stream

## 0.31.1 - 2023-06-06

* Issue #988: Read statistics are logged at TRACE level. Update the log4j configuration accordingly in order to log them.

## 0.31.0 - 2023-06-01

* :warning: **Breaking Change** BigNumeric conversion has changed, and it is now converted to Spark's
  Decimal data type. Notice that BigNumeric can have a wider precision than Decimal, so additional
  setting may be needed. See [here](https://github.com/GoogleCloudDataproc/spark-bigquery-connector#numeric-and-bignumeric-support)
  for additional details.
* Issue #945: Fixing unable to add new column even with option `allowFieldAddition`
* PR #965: Fix to reuse the same BigQueryClient for the same BigQueryConfig, rather than creating a new one
* PR #950: Added support for service account impersonation
* PR #960: Added support for basic configuration of the gRPC channel pool size in the BigQueryReadClient.
* PR #973: Added support for writing to [CMEK managed tables](https://cloud.google.com/bigquery/docs/customer-managed-encryption).
* PR #971: Fixing wrong results or schema error when Spark nested schema pruning is on for datasource v2
* PR #974: Applying DPP to Hive partitioned BigLake tables (spark-3.2-bigquery and spark-3.3-bigquery only)
* PR #986: CVE-2020-8908, CVE-2023-2976: Upgrading Guava to version 32.0-jre
* BigQuery API has been upgraded to version 2.26.0
* BigQuery Storage API has been upgraded to version 2.36.1
* GAX has been upgraded to version 2.26.0
* gRPC has been upgraded to version 1.55.1
* Netty has been upgraded to version 4.1.92.Final
* Protocol Buffers has been upgraded to version 3.23.0
* PR #957: support direct write with subset field list.

## 0.30.0 - 2023-04-11

* New connectors are out of preview and are now generally available! This includes all the new
  connectors: spark-2.4-bigquery, spark-3.1-bigquery, spark-3.2-bigquery and spark-3.3-bigquery are GA and ready to be used in all workloads. Please
  refer to the [compatibility matrix](https://github.com/GoogleCloudDataproc/spark-bigquery-connector#connector-to-spark-compatibility-matrix)
  when using them.
* Direct write method is out of preview and is now generally available!
* `spark-bigquery-with-dependencies_2.11` is no longer published. If a recent version of the Scala
  2.11 connector is needed, it can be built by checking out the code and running
  `./mvnw install -Pdsv1_2.11`.
* Issue #522: Supporting Spark's Map type. Notice there are few restrictions as this is not a
  BigQuery native type.
* Added support for reading BigQuery table snapshots.
* BigQuery API has been upgraded to version 2.24.4
* BigQuery Storage API has been upgraded to version 2.34.2
* GAX has been upgraded to version 2.24.0
* gRPC has been upgraded to version 1.54.0
* Netty has been upgraded to version 4.1.90.Final
* PR #944: Added support to set query job priority

## 0.29.0 - 2023-03-03

* Added two new connectors, `spark-3.2-bigquery` and `spark-3.3-bigquery` aimed to be used in Spark 3.2 and 3.3
  respectively. Those connectors implement new APIs and capabilities provided by the Spark Data Source V2 API. Both
  connectors are in preview mode.
* Dynamic partition pruning is supported in preview mode by `spark-3.2-bigquery` and `spark-3.3-bigquery`.
* This is the last version of the Spark BigQuery connector for scala 2.11. The code will remain in the repository and
  can be compiled into a connector if needed.
* PR #857: Fixing `autovalue` shaded classes repackaging
* BigQuery API has been upgraded to version 2.22.0
* BigQuery Storage API has been upgraded to version 2.31.0
* GAX has been upgraded to version 2.23.0
* gRPC has been upgraded to version 1.53.0
* Netty has been upgraded to version 4.1.89.Final
* Issue #908: Making sure that `preferred_min_stream_count` must be less than or equal to `max_stream_count`

## 0.28.1 - 2023-02-27

PR #904: Fixing premature client closing in certain cases, which causes RejectedExecutionException to be thrown

## 0.28.0 - 2023-01-09

* Adding support for the [JSON](https://cloud.google.com/bigquery/docs/reference/standard-sql/json-data) data type.
  Thanks to @abhijeet-lele and @jonathan-ostrander for their contributions!
* Issue #821: Fixing direct write of empty DataFrames
* PR #832: Fixed client closing
* Issue #838: Fixing unshaded artifacts
* PR #848: Making schema comparison on write less strict
* PR #852: fixed `enableListInference` usage when using the default intermediate format
* Jackson has been upgraded to version 2.14.1, addressing CVE-2022-42003
* BigQuery API has been upgraded to version 2.20.0
* BigQuery Storage API has been upgraded to version 2.27.0
* GAX has been upgraded to version 2.20.1
* Guice has been upgraded to version 5.1.0
* gRPC has been upgraded to version 1.51.1
* Netty has been upgraded to version 4.1.86.Final
* Protocol Buffers has been upgraded to version 3.21.12

## 0.27.1 - 2022-10-18

* PR #792: Added ability to set table labels while writing to a BigQuery table
* PR #796: Allowing custom BigQuery API endpoints
* PR #803: Removed grpc-netty-shaded from the connector jar
* Protocol Buffers has been upgraded to version 3.21.7, addressing CVE-2022-3171
* BigQuery API has been upgraded to version 2.16.1
* BigQuery Storage API has been upgraded to version 2.21.0
* gRPC has been upgraded to version 1.49.1
* Netty has been upgraded to version 4.1.82.Final

## 0.27.0 - 2022-09-20

* Added new Scala 2.13 connector, aimed at Spark versions from 3.2 and above
* PR #750: Adding support for custom access token creation. See more [here](https://github.com/GoogleCloudDataproc/spark-bigquery-connector#how-do-i-authenticate-outside-gce--dataproc).
* PR #745: Supporting load from query in spark-3.1-bigquery.
* PR #767: Adding the option createReadSessionTimeoutInSeconds, to override the timeout for CreateReadSession.

## 0.26.0 - 2022-07-18

* All connectors support the DIRECT write method, using the BigQuery Storage Write API,
  without first writing the data to GCS. **DIRECT write method is in preview mode**.
* `spark-3.1-bigquery` has been released in preview mode. This is a Java only library,
  implementing the Spark 3.1 DataSource v2 APIs.
* BigQuery API has been upgraded to version 2.13.8
* BigQuery Storage API has been upgraded to version 2.16.0
* gRPC has been upgraded to version 1.47.0
* Netty has been upgraded to version 4.1.79.Final

## 0.25.2 - 2022-06-22

* PR #673: Added integration tests for BigLake external tables.
* PR #674: Increasing default maxParallelism to 10K for BigLake external tables

## 0.25.1 - 2022-06-13

* Issue #651: Fixing the write back to BigQuery.
* PR #664: Add support for BigLake external tables.
* PR #667: Allowing clustering on unpartitioned tables.
* PR #668: Using spark default parallelism as default.

## 0.25.0 - 2022-05-31
* Issue #593: Allow users to disable cache when loading data via SQL query,
  by setting `cacheExpirationTimeInMinutes=0`
* PR #613: Added field level schema checks. This can be disabled by setting
  `enableModeCheckForSchemaFields=false`
* PR #618: Added support for the `enableListInterface` option. This allows to
  use parquet as an intermediate format also for arrays, without adding the
  `list` element in the resulting schema as described
  [here](https://cloud.google.com/bigquery/docs/reference/rest/v2/tables#ParquetOptions)
* PR #641: Removed Conscrypt from the shaded artifact in order to improve
  compatibility with Dataproc Serverless and with clusters where Conscrypt is
  disabled.
* BigQuery API has been upgraded to version 2.10.6
* BigQuery Storage API has been upgraded to version 2.12.0
* gRPC has been upgraded to version 1.46.0
* Netty has been upgraded to version 4.1.75.Final

## 0.24.2 - 2022-04-05
* PR #580: Fixed shaded artifacts version flattening, the version appears
  correctly in the released POM
* PR #583: netty-tcnative is taken from the Netty BOM
* PR #584: CVE-2020-36518 - Upgraded jackson

## 0.24.1 - 2022-03-29
* PR #576: Fixed error running on Datapoc clusters where conscrypt is disabled
  (the property`dataproc.conscrypt.provider.enable` set to `false`)

## 0.24.0 - 2022-03-23
* Issue #530: Treating Field.mode==null as Nullable
* PR #518: Cache expiration time can be configured now.
* PR #561: Added support for adding trace ID to the BigQuery reads and writes.
  The trace Id will be of the format `Spark:ApplicateName:JobID`. The
  application name must be set by the user, job ID is defaults to Dataproc job
  ID if exists, otherwise it is set to `spark.app.id`.
* PR #563: Fixed a bug where using writeMethod=DIRECT and SaveMode=Append the
  destination table may have been deleted in case `abort()` has been called.
* PR #568: Added support for BigQuery jobs labels
* BigQuery API has been upgraded to version 2.9.4
* BigQuery Storage API has been upgraded to version 2.11.0
* gRPC has been upgraded to version 1.44.1
* Netty has been upgraded to version 4.1.73.Final

## 0.23.2 - 2022-01-19
* PR #521: Added Arrow compression options to the
  spark-bigquery-with-dependencies_2.* connectors
* PR #526: Added the option to use parent project for the metadata/jobs API as
  well
* BigQuery API has been upgraded to version 2.3.3
* BigQuery Storage API has been upgraded to version 2.4.2
* gRPC has been upgraded to version 1.42.1
* Netty has been upgraded to version 4.1.70.Final

## 0.23.1 - 2021-12-08
* Issue #501: Fixed using avro as an intermediate type for writing.

## 0.23.0 - 2021-12-06
* New connector: A Java only connector implementing the Spark 2.4 APIs
* PR #469: Added support for the BigQuery Storage Write API, allowing faster
  writes (Spark 2.4 connector only)
* Issue #481: Added configuration option to use compression from the READ API
  for Arrow
* BigQuery API has been upgraded to version 2.1.8
* BigQuery Storage API has been upgraded to version 2.1.2
* gRPC has been upgraded to version 1.41.0

## 0.22.2 - 2021-09-22
* Issue #446: BigNumeric values are properly written to BigQuery
* Issue #452: Adding the option to clean BigQueryClient.destinationTableCache
* BigQuery API has been upgraded to version 2.1.12
* BigQuery Storage API has been upgraded to version 2.3.1
* gRPC has been upgraded to version 1.40.0

## 0.22.1 - 2021-09-08
* Issue #444: allowing unpartitioned clustered table

## 0.22.0 - 2021-06-22
* PR #404: Added support for BigNumeric
* PR #430: Added HTTP and gRPC proxy support
* Issue #273: Resolved the streaming write issue for spark 3.x

## 0.21.1 - 2021-06-22
* PR #413: Pushing all filters to BigQuery Storage API
* Issue #412: Supporting WITH queries
* Issue #409: Allowing all whitespaces after the select
* PR #419: Fix a bug where background threads > 2 cases would miss pages (DSv2)
* PR #416: Moved zstd-jni library to be provided in order to solve Spark 2.4 compatibility (DSv2)
* PR #417: Added back column projection to DSv2

## 0.21.0 - 2021-06-01
* Issue #354: users can query a view with different columns in select() and filter()
* Issue #367: Struct column order is fixed
* Issue #383: Fixed table metadata update when writing to a partitioned table
* Issue #390: Allowing additional white-space types in the query
* Issue #393: replacing avro.shaded dependency with guava
* PR #360: Removed redundant `UNNEST` when compiling `IN` condition
* BigQuery API has been upgraded to version 1.131.1
* BigQuery Storage API has been upgraded to version 1.22.0
* Guava has been upgraded to version 30.1.1-jre
* gRPC has been upgraded to version 1.37.1
* Netty has been upgraded to version 4.1.65.Final

## 0.20.0 - 2021-03-29
* PR #375: Added support for pseudo column support - time partitioned table now supoort the _PARTITIONTIME and _PARTITIONDATE fields
* Issue# 190: Writing data to BigQuery properly populate the field description
* Issue #265: Fixed nested conjunctions/disjunctions when using the AVRO read format
* Issue #326: Fixing netty_tcnative_windows.dll shading
* Arrow has been upgraded to version 4.0.0

## 0.19.1 - 2021-03-01
* PR #324 - Restoring version 0.18.1 dependencies due to networking issues
* BigQuery API has been upgraded to version 1.123.2
* BigQuery Storage API has been upgraded to version 1.6.0
* Guava has been upgraded to version 30.0-jre
* Netty has been upgraded to version 4.1.51.Final

## 0.19.0 - 2021-02-24
* Issue #247: Allowing to load results of any arbitrary SELECT query from BigQuery.
* Issue #310: Allowing to configure the expiration time of materialized data.
* PR #283: Implemented Datasource v2 write support.
* Improved Spark 3 compatibility.
* BigQuery API has been upgraded to version 1.127.4
* BigQuery Storage API has been upgraded to version 1.10.0
* Guava has been upgraded to version 30.1-jre
* Netty has been upgraded to version 4.1.52.Final

## 0.18.1 - 2021-01-21
* Issue #248: Reducing the size of the URI list when writing to BigQuery. This allows larger DataFrames (>10,000 partitions) to be safely written.
* Issue #296: Removed redundant packaged slf4j-api.
* PR #276: Added the option to enable `useAvroLogicalTypes` option When writing data to BigQuery.

## 0.18.0 - 2020-11-12
* Issue #226: Adding support for HOUR, MONTH, DAY TimePartitions
* Issue #260: Increasing connection timeout to the BigQuery service, and
  configuring the request retry settings.
* Issue #263: Fixed `select *` error when ColumnarBatch is used (DataSource v2)
* Issue #266: Fixed the external configuration not working regression bug
  (Introduced in version 0.17.2)
* PR #262: Filters on BigQuery DATE and TIMESTAMP now use the right type.
* BigQuery API has been upgraded to version 1.123.2
* BigQuery Storage API has been upgraded to version 1.6.0
* Guava has been upgraded to version 30.0-jre
* Netty has been upgraded to version 4.1.51.Final
* netty-tcnative has been upgraded to version 4.1.34.Final

## 0.17.3 - 2020-10-06
* PR #242, #243: Fixed Spark 3 compatibility, added Spark 3 acceptance test
* Issue #249: Fixing credentials creation from key

## 0.17.2 - 2020-09-10
* PR #239: Ensuring that the BigQuery client will have the proper project id

## 0.17.1 - 2020-08-06
* Issue #216: removed redundant ALPN dependency
* Issue #219: Fixed the LessThanOrEqual filter SQL compilation in the DataSource v2 implmentation
* Issue #221: Fixed ProtobufUtilsTest.java with newer BigQuery dependencies
* PR #229: Adding support for Spark ML Vector and Matrix data types
* BigQuery API has been upgraded to version 1.116.8
* BigQuery Storage API has been upgraded to version 1.3.1

## 0.17.0 - 2020-07-15
* PR #201: [Structured streaming write](http://spark.apache.org/docs/2.4.5/structured-streaming-programming-guide.html#starting-streaming-queries)
  is now supported (thanks @varundhussa)
* PR #202: Users now has the option to keep the data on GCS after writing to BigQuery (thanks @leoneuwald)
* PR #211: Enabling to overwrite data of a single date partition
* PR #198: Supporting columnar batch reads from Spark in the DataSource V2 implementation. **It is not ready for production use.**
* PR #192: Supporting `MATERIALIZED_VIEW` as table type
* Issue #197: Conditions on StructType fields are now handled by Spark and not the connector
* BigQuery API has been upgraded to version 1.116.3
* BigQuery Storage API has been upgraded to version 1.0.0
* Netty has been upgraded to version 4.1.48.Final (Fixing issue #200)

## 0.16.1 - 2020-06-11
* PR #186: Fixed SparkBigQueryConnectorUserAgentProvider initialization bug

## 0.16.0 - 2020-06-09
**Please don't use this version, use 0.16.1 instead**

* PR #180: Apache Arrow is now the default read format. Based on our benchmarking, Arrow provides read
  performance faster by 40% then Avro.
* PR #163: Apache Avro was added as a write intermediate format. It shows better performance over parquet
  in large (>50GB) datasets. The spark-avro package must be added in runtime in order to use this format.
* PR #176: Usage simplification: Now instead of using the `table` mandatory option, user can use the built
  in `path` parameter of `load()` and `save()`, so that read becomes
  `df = spark.read.format("bigquery").load("source_table")` and write becomes
  `df.write.format("bigquery").save("target_table")`
* An experimental implementation of the DataSource v2 API has been added. **It is not ready for
  production use.**
* BigQuery API has been upgraded to version 1.116.1
* BigQuery Storage API has been upgraded to version 0.133.2-beta
* gRPC has been upgraded to version 1.29.0
* Guava has been upgraded to version 29.0-jre

## 0.15.1-beta - 2020-04-27
* PR #158: Users can now add the `spark.datasource.bigquery` prefix to the configuration options in order to support Spark's `--conf` command line flag
* PR #160: View materialization is performed only on action, fixing a bug where view materialization was done too early

## 0.15.0-beta - 2020-04-20
* PR #150: Reading `DataFrame`s should be quicker, especially in interactive usage such in notebooks
* PR #154: Upgraded to the BigQuery Storage v1 API
* PR #146: Authentication can be done using [AccessToken](https://cloud.google.com/sdk/gcloud/reference/auth/application-default/print-access-token)
  on top of Credentials file, Credentials, and the `GOOGLE_APPLICATION_CREDENTIALS` environment variable.

## 0.14.0-beta - 2020-03-31
* Issue #96: Added Arrow as a supported format for reading from BigQuery
* Issue #130 Adding the field description to the schema metadata
* Issue #124: Fixing null values in ArrayType
* Issue #143: Allowing the setting of `SchemaUpdateOption`s When writing to BigQuery
* PR #148: Add support for writing clustered tables
* Upgrade version of google-cloud-bigquery library to 1.110.0
* Upgrade version of google-cloud-bigquerystorage library to 0.126.0-beta


## 0.13.1-beta - 2020-02-14
* The BigQuery Storage API was reverted to v1beta1. The v1beta2 API has not been
  fully integrated with custom IAM roles, which can cause issues to customers using
  those. The v1beta1 doesn't have this problem. Once the integration is complete,
  the API will be upgraded again.

## 0.13.0-beta - 2020-02-12
**Please don't use this version, use 0.13.1-beta instead**

* Moved to use BigQuery Storage API v1beta2
* changed the `parallelism` parameter to `maxParallelism` in order to reflect the
  Change in the underlining API (the old parameter has been deprecated)
* Upgrade version of google-cloud-bigquerystorage library to 0.122.0-beta.
* Issue #73: Optimized empty projection used for count() execution.
* Issue #121: Added the option to configure CreateDisposition when inserting data
  to BigQuery.

## 0.12.0-beta - 2020-01-29
* Issue #72: Moved the shaded jar name from classifier to a new artifact name
* Issues #73, #87: Added better logging to help understand which columns and filters
  are asked by spark, and which are passed down to BigQuery
* Issue #107: The connector will now alert when is is used with the wrong scala version

## 0.11.0-beta - 2019-12-18
* Upgrade version of google-cloud-bigquery library to 1.102.0
* Upgrade version of google-cloud-bigquerystorage library to 0.120.0-beta
* Issue #6: Do not initialize bigquery options by default
* Added ReadRows retries on GRPC internal errors
* Issue #97: Added support for GEOGRAPHY type

## 0.10.0-beta - 2019-11-14
* Added preliminary support for reading from BigQuery views (Issue #21)
* Writing to BigQuery now white-listing the intermediate files instead
  of black listing the _SUCCESS files (PR #75)
* Added count() tip to the README

## 0.9.2-beta - 2019-11-11
* Upgrade version of google-cloud-bigquery library to 1.99.0
* Upgrade version of google-cloud-bigquerystorage library to 0.117.0-beta
* Upgrade version of grpc-netty-shaded library to 1.24.1
* Supporting reading large rows (Issue #22, https://issuetracker.google.com/143730055)
* Made sure that all filters are pushed down (Issue #74)
* Fixing log severity
* Added Java Example

## 0.9.1-beta - 2019-10-11
* A NPE in the shutdown hook has occurred in case the delete had succeeded
  in the first time. This had no impact on the actual logic, just on the log.
  The method now verifies the path exists before trying to delete it, and
  hides the redundant exception.
* Added support for data.write.bigquery("table") implicit import, fixed
  regression caused by relying of shaded scalalogging

## 0.9.0-beta - 2019-10-08
* Added write support
* Switch requested partitions from SparkContext.defaultParallelism to one
  partition per 400MB. This should work better with balanced sharding and
  dynamic allocation.
* Cross built for both Scala 2.11 and 2.12
* Upgrade version of google-cloud-bigquery library to 1.96.0
* Upgrade version of google-cloud-bigquerystorage library to 0.114.0-beta
* Upgrade version of grpc-netty-shaded library to 1.23.0

## 0.8.1-beta - 2019-09-12
* Added a shaded version

## 0.8.0-beta - 2019-07-22
* Upgrade version of google-cloud-bigquery library to 1.82.0
* Upgrade version of google-cloud-bigquerystorage library to 0.98.0-beta
* Upgrade version of grpc-netty-shaded library to 1.22.1
* Use balanced sharding strategy to assign roughly same number of rows to each
  read stream.
* Update filtering support to reflect full set of filters supported by storage
  API (multi-clause predicates, pseudo-column variables, additional filter
  clauses - IsNull, IsNotNull, In, StringStartsWith, StringEndsWith,
  StringContains etc.)

## 0.7.0-beta - 2019-06-26
* Switch to using the BALANCED sharding strategy, which balances work between
  streams on the server-side, leading to a more uniform distribution of rows
  between partitions

## 0.6.0-beta - 2019-06-25
* Support specifying credentials through configurations

## 0.5.1-beta - 2019-04-26

* Support Numeric type
* Refactor tests to manage test datasets

## 0.5.0-beta - 2019-03-06

* Initial release<|MERGE_RESOLUTION|>--- conflicted
+++ resolved
@@ -3,11 +3,8 @@
 ## Next
 
 * PR #1155: allow lazy materialization of query on load
-<<<<<<< HEAD
+* PR #1163: Added config to set the BigQuery Job timeout
 * PR #1171: fix read, write issues with Timestamp
-=======
-* PR #1163: Added config to set the BigQuery Job timeout
->>>>>>> 76dc2119
 * Issue #1116: BigQuery write fails with MessageSize is too large
 
 ## 0.35.1 - 2023-12-28
