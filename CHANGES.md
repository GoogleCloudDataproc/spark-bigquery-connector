--- conflicted
+++ resolved
@@ -8,17 +8,12 @@
 * PR #1374: Ensure TableId includes project ID if not explicitly set
 * PR #1380: Fixed ImpersonatedCredentials serialization
 * PR #1381: Added the option to set custom credentials scopes
-<<<<<<< HEAD
 * PR #1395: Added option to specify BigQuery reservation for connector-created jobs (bigQueryJobReservation).
-* BigQuery API has been upgraded to version 2.53.0.
-=======
-* PR #1395: Added option to specify BigQuery reservation for connector-created jobs.
 * PR #1411: Added Support for [SparkSession#executeCommand](https://archive.apache.org/dist/spark/docs/3.0.0/api/java/org/apache/spark/sql/SparkSession.html#executeCommand-java.lang.String-java.lang.String-scala.collection.immutable.Map-)
 * BigQuery API has been upgraded to version 2.54.0
 * BigQuery Storage API has been upgraded to version 3.16.1
 * GAX has been upgraded to version 2.68.2
 * gRPC has been upgraded to version 1.74.0
->>>>>>> 0ae8d3ce
 
 ## 0.42.2 - 2025-05-16
 * PR #1347: Get lineage out of query. Thanks @ddebowczyk92
