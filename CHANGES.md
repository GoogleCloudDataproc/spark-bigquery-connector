--- conflicted
+++ resolved
@@ -3,12 +3,9 @@
 ## Next
 * Added new connector, `spark-4.0-bigquery` aimed to be used in Spark 4.0. Like Spark 4.0, this connector requires at
   least Java 17 runtime. It is currently in preview mode.
-<<<<<<< HEAD
-* PR #1370: Add backwards compatibility for OpenLineage prior to version 1.18.0.
-=======
 * PR #1367: Query Pushdown is no longer supported.
 * PR #1369: Catalog enhancements
->>>>>>> d4f120c8
+* PR #1370: Add backwards compatibility for OpenLineage prior to version 1.18.0.
 
 ## 0.42.2 - 2025-05-16
 * PR #1347: Get lineage out of query. Thanks @ddebowczyk92
