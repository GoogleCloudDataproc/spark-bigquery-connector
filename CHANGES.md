--- conflicted
+++ resolved
@@ -2,11 +2,8 @@
 
 ## Next
 
-<<<<<<< HEAD
 * PR #1061: Handle NPE case when reading BQ table with NUMERIC fields. Thanks @hayssams !
 * Issue #867: Support writing with RangePartitioning
-=======
->>>>>>> adfd3f4f
 * Issue #144: allow writing Spark String to BQ TIME type
 * Issue #867: Support writing with RangePartitioning
 * PR #1008: Adding support to expose bigquery metrics using Spark custom metrics API.
