package com.google.cloud.spark.bigquery.pushdowns

<<<<<<< HEAD
import com.google.cloud.spark.bigquery.direct.BigQueryRDDFactory
import org.apache.spark.sql.catalyst.expressions.{AttributeReference, ExprId}
import org.apache.spark.sql.catalyst.plans.logical.Range
import org.apache.spark.sql.types.{LongType, StringType}
import org.mockito.Mock
=======
import org.apache.spark.sql.catalyst.expressions.{Alias, AttributeReference, ExprId, Expression}
import org.apache.spark.sql.types.{LongType, Metadata, StringType}
>>>>>>> 2b7e31da

object TestConstants {
   val TABLE_NAME = "test_project:test_dataset.test_table"
   val SUBQUERY_0_ALIAS = "SUBQUERY_0"
   val SUBQUERY_1_ALIAS = "SUBQUERY_1"
   val SUBQUERY_2_ALIAS = "SUBQUERY_2"

   val expressionConverter: SparkExpressionConverter = new SparkExpressionConverter {}
   val schoolIdAttributeReference: AttributeReference = AttributeReference.apply("SchoolID", LongType)(ExprId.apply(1))
   val schoolNameAttributeReference: AttributeReference = AttributeReference.apply("SchoolName", StringType)(ExprId.apply(2))

<<<<<<< HEAD
   // create the simplest possible plan to use as a childPlan
   val childPlan: Range = Range.apply(2L, 100L, 4L, 8)

   @Mock
   var bigQueryRDDFactoryMock: BigQueryRDDFactory = _
=======
   val expressionFactory: SparkExpressionFactory = new SparkExpressionFactory {
      override def createAlias(child: Expression, name: String, exprId: ExprId, qualifier: Seq[String], explicitMetadata: Option[Metadata]): Alias = {
         Alias(child, name)(exprId, qualifier, explicitMetadata)
      }
   }
>>>>>>> 2b7e31da
}<|MERGE_RESOLUTION|>--- conflicted
+++ resolved
@@ -1,15 +1,10 @@
 package com.google.cloud.spark.bigquery.pushdowns
 
-<<<<<<< HEAD
 import com.google.cloud.spark.bigquery.direct.BigQueryRDDFactory
-import org.apache.spark.sql.catalyst.expressions.{AttributeReference, ExprId}
+import org.apache.spark.sql.catalyst.expressions.{Alias, AttributeReference, ExprId, Expression}
 import org.apache.spark.sql.catalyst.plans.logical.Range
-import org.apache.spark.sql.types.{LongType, StringType}
+import org.apache.spark.sql.types.{LongType, Metadata, StringType}
 import org.mockito.Mock
-=======
-import org.apache.spark.sql.catalyst.expressions.{Alias, AttributeReference, ExprId, Expression}
-import org.apache.spark.sql.types.{LongType, Metadata, StringType}
->>>>>>> 2b7e31da
 
 object TestConstants {
    val TABLE_NAME = "test_project:test_dataset.test_table"
@@ -21,17 +16,13 @@
    val schoolIdAttributeReference: AttributeReference = AttributeReference.apply("SchoolID", LongType)(ExprId.apply(1))
    val schoolNameAttributeReference: AttributeReference = AttributeReference.apply("SchoolName", StringType)(ExprId.apply(2))
 
-<<<<<<< HEAD
    // create the simplest possible plan to use as a childPlan
    val childPlan: Range = Range.apply(2L, 100L, 4L, 8)
 
    @Mock
    var bigQueryRDDFactoryMock: BigQueryRDDFactory = _
-=======
-   val expressionFactory: SparkExpressionFactory = new SparkExpressionFactory {
-      override def createAlias(child: Expression, name: String, exprId: ExprId, qualifier: Seq[String], explicitMetadata: Option[Metadata]): Alias = {
-         Alias(child, name)(exprId, qualifier, explicitMetadata)
-      }
+
+   val expressionFactory: SparkExpressionFactory = (child: Expression, name: String, exprId: ExprId, qualifier: Seq[String], explicitMetadata: Option[Metadata]) => {
+      Alias(child, name)(exprId, qualifier, explicitMetadata)
    }
->>>>>>> 2b7e31da
 }