--- conflicted
+++ resolved
@@ -116,14 +116,6 @@
     }
   }
 
-<<<<<<< HEAD
-  def getTableName(options: Map[String, String]): String = {
-    // options.get("table") when the "table" option is used, options.get("path") is set when .load("table_name) is used
-    val tableParam = getOptionFromMultipleParams(options.asJava, ImmutableList.of("table", "path"), DEFAULT_FALLBACK).toJavaUtil
-    val tableParamStr = tableParam.get.trim.replaceAll("\\s+", " ")
-    val tableId = BigQueryUtil.parseTableId(tableParamStr)
-    BigQueryUtil.friendlyTableName(tableId)
-=======
   /**
    * Method to convert Expression into NamedExpression.
    * If the Expression is not of type NamedExpression, we create an Alias from the expression and attribute
@@ -137,6 +129,13 @@
         case _ => expressionFactory.createAlias(expression._1, expression._2.name, expression._2.exprId, Seq.empty[String], Some(expression._2.metadata))
       }
     }
->>>>>>> cff730db
+  }
+
+  def getTableName(options: Map[String, String]): String = {
+    // options.get("table") when the "table" option is used, options.get("path") is set when .load("table_name) is used
+    val tableParam = getOptionFromMultipleParams(options.asJava, ImmutableList.of("table", "path"), DEFAULT_FALLBACK).toJavaUtil
+    val tableParamStr = tableParam.get.trim.replaceAll("\\s+", " ")
+    val tableId = BigQueryUtil.parseTableId(tableParamStr)
+    BigQueryUtil.friendlyTableName(tableId)
   }
 }