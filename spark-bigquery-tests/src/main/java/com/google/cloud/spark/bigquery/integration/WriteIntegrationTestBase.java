--- conflicted
+++ resolved
@@ -139,11 +139,8 @@
         .option("table", fullTableName())
         .option("temporaryGcsBucket", temporaryGcsBucket)
         .option("intermediateFormat", format)
-<<<<<<< HEAD
         .option("schema", df.schema().toDDL())
-=======
         .option("writePath", getWritePath())
->>>>>>> 5aa1b12e
         .save();
   }
 
