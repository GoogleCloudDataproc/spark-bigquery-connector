--- conflicted
+++ resolved
@@ -4,51 +4,22 @@
 import com.google.cloud.bigquery.storage.v1.ReadRowsResponse;
 import com.google.cloud.spark.bigquery.ReadRowsResponseToInternalRowIteratorConverter;
 import com.google.common.collect.ImmutableList;
-<<<<<<< HEAD
 import org.apache.spark.sql.catalyst.InternalRow;
 
 import java.io.IOException;
-=======
->>>>>>> 2eb9581e
+
 import java.util.Iterator;
 import org.apache.spark.sql.catalyst.InternalRow;
 
 public class GenericBigQueryInputPartitionReader {
 
-<<<<<<< HEAD
     private Iterator<ReadRowsResponse> readRowsResponses;
     private ReadRowsResponseToInternalRowIteratorConverter converter;
     private ReadRowsHelper readRowsHelper;
     private Iterator<InternalRow> rows = ImmutableList.<InternalRow>of().iterator();
     private InternalRow currentRow;
 
-    public GenericBigQueryInputPartitionReader(Iterator<ReadRowsResponse> readRowsResponses, ReadRowsResponseToInternalRowIteratorConverter converter, ReadRowsHelper readRowsHelper, Iterator<InternalRow> rows, InternalRow currentRow) {
-        this.readRowsResponses = readRowsResponses;
-        this.converter = converter;
-        this.readRowsHelper = readRowsHelper;
-        this.rows = rows;
-        this.currentRow = currentRow;
-    }
 
-    public Iterator<ReadRowsResponse> getReadRowsResponses() {
-        return readRowsResponses;
-    }
-
-    public ReadRowsResponseToInternalRowIteratorConverter getConverter() {
-        return converter;
-    }
-
-    public ReadRowsHelper getReadRowsHelper() {
-        return readRowsHelper;
-    }
-
-    public Iterator<InternalRow> getRows() {
-        return rows;
-    }
-
-    public InternalRow getCurrentRow() {
-        return currentRow;
-    }
     public boolean next() throws IOException {
         while (!rows.hasNext()) {
             if (!readRowsResponses.hasNext()) {
@@ -62,12 +33,7 @@
     }
 
 
-=======
-  private Iterator<ReadRowsResponse> readRowsResponses;
-  private ReadRowsResponseToInternalRowIteratorConverter converter;
-  private ReadRowsHelper readRowsHelper;
-  private Iterator<InternalRow> rows = ImmutableList.<InternalRow>of().iterator();
-  private InternalRow currentRow;
+
 
   public GenericBigQueryInputPartitionReader(
       Iterator<ReadRowsResponse> readRowsResponses,
@@ -101,5 +67,4 @@
   public InternalRow getCurrentRow() {
     return currentRow;
   }
->>>>>>> 2eb9581e
 }