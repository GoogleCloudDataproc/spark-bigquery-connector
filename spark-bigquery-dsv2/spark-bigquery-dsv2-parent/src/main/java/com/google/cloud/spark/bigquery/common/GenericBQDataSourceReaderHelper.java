package com.google.cloud.spark.bigquery.common;

import com.google.cloud.bigquery.Field;
import com.google.cloud.bigquery.Schema;
import com.google.cloud.bigquery.connector.common.ReadSessionCreatorConfig;
import com.google.cloud.bigquery.connector.common.ReadSessionResponse;
import com.google.cloud.bigquery.storage.v1.DataFormat;
import com.google.cloud.spark.bigquery.ReadRowsResponseToInternalRowIteratorConverter;
import com.google.cloud.spark.bigquery.SchemaConverters;
import com.google.common.collect.ImmutableList;
import com.google.common.collect.ImmutableSet;
import java.util.Set;
import java.util.stream.Collectors;

public class GenericBQDataSourceReaderHelper {

  public ReadRowsResponseToInternalRowIteratorConverter createConverter(
      ImmutableList<String> selectedFields,
      ReadSessionResponse readSessionResponse,
      ReadSessionCreatorConfig readSessionCreatorConfig) {
    DataFormat format = readSessionCreatorConfig.getReadDataFormat();
    if (format == DataFormat.AVRO) {
      Schema schema =
          SchemaConverters.getSchemaWithPseudoColumns(readSessionResponse.getReadTableInfo());
      if (selectedFields.isEmpty()) {
        // means select *
        selectedFields =
            schema.getFields().stream()
                .map(Field::getName)
                .collect(ImmutableList.toImmutableList());
      } else {
        Set<String> requiredColumnSet = ImmutableSet.copyOf(selectedFields);
        schema =
            Schema.of(
                schema.getFields().stream()
                    .filter(field -> requiredColumnSet.contains(field.getName()))
                    .collect(Collectors.toList()));
      }
    }

<<<<<<< HEAD
    return null;
  }
=======
    public boolean isBatchReadEnable(){

        return true;
    }



>>>>>>> e3dcebee
}<|MERGE_RESOLUTION|>--- conflicted
+++ resolved
@@ -38,10 +38,6 @@
       }
     }
 
-<<<<<<< HEAD
-    return null;
-  }
-=======
     public boolean isBatchReadEnable(){
 
         return true;
@@ -49,5 +45,4 @@
 
 
 
->>>>>>> e3dcebee
 }