--- conflicted
+++ resolved
@@ -61,12 +61,7 @@
     return SparkSession.builder().appName("spark-bigquery-connector").getOrCreate();
   }
   // This method is used to create injection by providing
-<<<<<<< HEAD
-  public Injector createInjector(
-      StructType schema, DataSourceOptions options, Module module) {
-=======
   public Injector createInjector(StructType schema, DataSourceOptions options, Module module) {
->>>>>>> c9452333
     SparkSession spark = getDefaultSparkSessionOrCreate();
     return Guice.createInjector(
         new BigQueryClientModule(),
