--- conflicted
+++ resolved
@@ -152,22 +152,7 @@
       // If the CreateDisposition is CREATE_NEVER, and the table does not exist,
       // there's no point in writing the data to GCS in the first place as it going
       // to fail on the BigQuery side.
-<<<<<<< HEAD
       new GenericDataSourceHelperClass().checkCreateDisposition(config);
-=======
-      boolean createNever =
-          config
-              .getCreateDisposition()
-              .map(createDisposition -> createDisposition == JobInfo.CreateDisposition.CREATE_NEVER)
-              .orElse(false);
-      if (createNever) {
-        throw new IllegalArgumentException(
-            String.format(
-                "For table %s Create Disposition is CREATE_NEVER and the table does not exists."
-                    + " Aborting the insert",
-                BigQueryUtil.friendlyTableName(config.getTableId())));
-      }
->>>>>>> 5aa1b12e
     }
     BigQueryIndirectDataSourceWriter writer =
         injector.getInstance(BigQueryIndirectDataSourceWriter.class);
