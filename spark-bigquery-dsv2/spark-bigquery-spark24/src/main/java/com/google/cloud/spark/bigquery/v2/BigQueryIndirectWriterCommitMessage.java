--- conflicted
+++ resolved
@@ -19,7 +19,6 @@
 
 class BigQueryIndirectWriterCommitMessage implements WriterCommitMessage {
 
-<<<<<<< HEAD
     private final String uri;
 
     public BigQueryIndirectWriterCommitMessage(String uri) {
@@ -29,16 +28,4 @@
     public String getUri() {
         return uri;
     }
-}
-=======
-  private final String uri;
-
-  public BigQueryIndirectWriterCommitMessage(String uri) {
-    this.uri = uri;
-  }
-
-  public String getUri() {
-    return uri;
-  }
-}
->>>>>>> 2eb9581e
+}