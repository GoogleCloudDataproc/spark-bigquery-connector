--- conflicted
+++ resolved
@@ -25,25 +25,6 @@
 import org.apache.spark.sql.sources.v2.reader.InputPartition;
 import org.apache.spark.sql.sources.v2.reader.InputPartitionReader;
 
-<<<<<<< HEAD
-import java.util.Iterator;
-
-public class BigQueryInputPartition  implements  InputPartition<InternalRow>{
-
-    private final BigQueryReadClientFactory bigQueryReadClientFactory;
-    private final String streamName;
-    private final ReadRowsHelper.Options options;
-    private final ReadRowsResponseToInternalRowIteratorConverter converter;
-
-    public BigQueryInputPartition(BigQueryReadClientFactory bigQueryReadClientFactory, String streamName, ReadRowsHelper.Options options, ReadRowsResponseToInternalRowIteratorConverter converter) {
-         this.bigQueryReadClientFactory = bigQueryReadClientFactory;
-         this.streamName = streamName;
-         this.options = options;
-         this.converter = converter;
-     }
-
-
-=======
 public class BigQueryInputPartition implements InputPartition<InternalRow> {
 
   private final BigQueryReadClientFactory bigQueryReadClientFactory;
@@ -61,7 +42,6 @@
     this.options = options;
     this.converter = converter;
   }
->>>>>>> 4f7d8d6b
 
   @Override
   public InputPartitionReader<InternalRow> createPartitionReader() {
