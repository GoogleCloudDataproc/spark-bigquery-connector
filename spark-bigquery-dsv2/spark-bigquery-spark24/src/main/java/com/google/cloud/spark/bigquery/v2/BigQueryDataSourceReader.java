--- conflicted
+++ resolved
@@ -75,21 +75,6 @@
           return OptionalLong.empty();
         }
       };
-<<<<<<< HEAD
-=======
-
-  private final TableInfo table;
-  private final TableId tableId;
-  private final ReadSessionCreatorConfig readSessionCreatorConfig;
-  private final BigQueryClient bigQueryClient;
-  private final BigQueryClientFactory bigQueryReadClientFactory;
-  private final BigQueryTracerFactory bigQueryTracerFactory;
-  private final ReadSessionCreator readSessionCreator;
-  private final Optional<String> globalFilter;
-  private final String applicationId;
-  private Optional<StructType> schema;
-  private Optional<StructType> userProvidedSchema;
->>>>>>> 5aa1b12e
   private Filter[] pushedFilters = new Filter[] {};
 
   public BigQueryDataSourceReader(
