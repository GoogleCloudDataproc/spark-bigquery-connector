--- conflicted
+++ resolved
@@ -14,10 +14,7 @@
             .read()
             .format("bigquery")
             .option("table", "bigquery-public-data:samples.shakespeare")
-<<<<<<< HEAD
-=======
             //.option("credentials", "/home/praful/tidy-tine-318906-f45b44d49e7c.json")
->>>>>>> 8dffbe05
             .load();
     simpleDf.show();
     ////            .option("credentials", "/home/hdoop/tidy-tine-318906-56d63fd04176.json")
