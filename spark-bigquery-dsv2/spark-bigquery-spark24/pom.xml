--- conflicted
+++ resolved
@@ -54,14 +54,6 @@
       <version>2.4.0</version>
       <scope>compile</scope>
     </dependency>
-<<<<<<< HEAD
-      <dependency>
-          <groupId>org.jetbrains</groupId>
-          <artifactId>annotations</artifactId>
-          <version>RELEASE</version>
-          <scope>compile</scope>
-      </dependency>
-=======
     <dependency>
       <groupId>org.apache.spark</groupId>
       <artifactId>spark-sql_2.11</artifactId>
@@ -74,6 +66,5 @@
       <version>0.30.0-SNAPSHOT</version>
       <scope>test</scope>
     </dependency>
->>>>>>> 2eb9581e
   </dependencies>
 </project>