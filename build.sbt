lazy val commonSettings = Seq(
  organization := "com.google.cloud.spark",
  name := "spark-bigquery",
<<<<<<< HEAD
  version := "0.7.0-fork-spark-on-emr-with-s3-support",
=======
  version := "0.8.0-beta-SNAPSHOT",
>>>>>>> e9e3afbf
  scalaVersion := "2.11.8",
  crossScalaVersions := Seq("2.10.5"),
  sparkVersion := "2.3.2",
  spName := "google/spark-bigquery",
  sparkComponents ++= Seq("core", "sql")
)

// TODO(pmkc): Migrate off Spark Packages for simplicity

// Default IntegrationTest config uses separate test directory, build files
lazy val ITest = config("it") extend Test

lazy val shaded = (project in file("."))
    .enablePlugins(BuildInfoPlugin)
    .configs(ITest)
    .settings(
      commonSettings,
      inConfig(ITest)(Defaults.testTasks),
      testOptions in Test := Seq(Tests.Filter(unitFilter)),
      testOptions in ITest := Seq(Tests.Filter(itFilter)),
      buildInfoKeys := Seq[BuildInfoKey](name, version, scalaVersion, sbtVersion),
      buildInfoPackage := "com.google.cloud.spark.bigquery")

// Exclude dependencies already on Spark's Classpath
val excludedOrgs = Seq(
  // All use commons-cli:1.4
  "commons-cli",
  // All use commons-lang:2.6
  "commons-lang",
  // Not a runtime dependency
  "com.google.auto.value",
  // All use jsr305:3.0.0
  "com.google.code.findbugs",
  // All use jackson-core:2.6.5
  "com.fasterxml.jackson.core",
  // Spark Uses 2.9.9 google-cloud-core uses 2.9.2
  "joda-time",
  // All use httpclient:4.3.6
  "org.apache.httpcomponents",
  // All use jackson-core-asl:1.9.13
  "org.codehaus.jackson"
)
val myPackage = "com.google.cloud.spark.bigquery"

// Run scalastyle automatically
(test in Test) := ((test in Test) dependsOn scalastyle.in(Test).toTask("")).value

parallelExecution in ITest := false
val relocationPrefix = s"$myPackage.repackaged"

libraryDependencies ++= Seq(
  // Keep com.google.cloud dependencies in sync
  "com.google.cloud" % "google-cloud-bigquery" % "1.82.0",
  "com.google.cloud" % "google-cloud-bigquerystorage" % "0.98.0-beta",
  // Keep in sync with com.google.cloud
  "io.grpc" % "grpc-netty-shaded" % "1.22.1",

  "org.apache.avro" % "avro" % "1.8.2",

  "com.amazonaws" % "aws-java-sdk-s3" % "1.11.592",

  // Brings SLF4J 1.7.25. Spark 2.2 has 1.7.16
  // TODO(pmkc): Shade
  "com.typesafe.scala-logging" %% "scala-logging" % "3.7.2",


  "org.scalatest" %% "scalatest" % "3.0.4" % "test",
  "org.mockito" % "mockito-all" % "1.10.19" % "test")
    .map(_.excludeAll(excludedOrgs.map(ExclusionRule(_)): _*))
val renamed = Seq(
  "com.google",
  "io.grpc",
  "io.opencensus",
  "org.json",
  "org.apache.avro",
  "org.threeten")
val notRenamed = Seq(myPackage)

def unitFilter(name: String): Boolean = (name endsWith "Suite") && !itFilter(name)

def itFilter(name: String): Boolean = name endsWith "ITSuite"

assemblyOption in assembly := (assemblyOption in assembly).value.copy(includeScala = false)

assemblyShadeRules in assembly := (
    // Rename preserved prefixes to themselves first to keep them unchanged
    notRenamed.map(prefix => ShadeRule.rename(s"$prefix**" -> s"$prefix@1"))
        ++: renamed.map(prefix => ShadeRule.rename(s"$prefix**" -> s"$relocationPrefix.$prefix@1"))
    ).map(_.inAll)

assemblyMergeStrategy in assembly := {
  case PathList(ps@_*) if ps.last.endsWith(".properties") => MergeStrategy.filterDistinctLines
  case PathList(ps@_*) if ps.last.endsWith(".proto") => MergeStrategy.discard
  // Relocate netty-tcnative.so. This is necessary even though gRPC shades it, because we shade
  // gRPC.
  case PathList("META-INF", "native", f) if f.contains("netty_tcnative") => RelocationMergeStrategy(
    path => path.replace("native/lib", s"native/lib${relocationPrefix.replace('.', '_')}_"))

  // Relocate GRPC service registries
  case PathList("META-INF", "services", _) => ServiceResourceMergeStrategy(renamed,
    relocationPrefix)
  case x => (assemblyMergeStrategy in assembly).value(x)
}

homepage := Some(url("https://github.com/GoogleCloudPlatform/spark-bigquery-connector"))
scmInfo := Some(ScmInfo(url("https://github.com/GoogleCloudPlatform/spark-bigquery-connector"),
  "git@github.com:GoogleCloudPlatform/spark-bigquery-connector.git"))
licenses += ("Apache-2.0", url("http://www.apache.org/licenses/LICENSE-2.0"))
publishMavenStyle := true

pomExtra :=
  <developers>
    <developer>
      <organization>Google LLC</organization>
      <organizationUrl>http://www.google.com</organizationUrl>
    </developer>
  </developers>

publishTo := Some(
  if (version.value.trim.endsWith("SNAPSHOT"))
    Opts.resolver.sonatypeSnapshots
  else
    Opts.resolver.sonatypeStaging
)<|MERGE_RESOLUTION|>--- conflicted
+++ resolved
@@ -1,11 +1,7 @@
 lazy val commonSettings = Seq(
   organization := "com.google.cloud.spark",
   name := "spark-bigquery",
-<<<<<<< HEAD
-  version := "0.7.0-fork-spark-on-emr-with-s3-support",
-=======
   version := "0.8.0-beta-SNAPSHOT",
->>>>>>> e9e3afbf
   scalaVersion := "2.11.8",
   crossScalaVersions := Seq("2.10.5"),
   sparkVersion := "2.3.2",
