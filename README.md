--- conflicted
+++ resolved
@@ -193,17 +193,11 @@
   <tr>
    <td><code>parallelism</code>
    </td>
-<<<<<<< HEAD
-   <td>The number of partitions to split the data into. Actual number may be less if BigQuery deems the data small enough. If there are not enough executors to schedule a reader per partition, some partitions may be empty.
-<p>
-(Optional. Defaults to one partition per 400MB. See
-<a href="#configuring-partitioning">Configuring Partitioning</a>.)
-=======
    <td>The number of partitions to split the data into. Actual number may be less
        if BigQuery deems the data small enough. If there are not enough executors
        to schedule a reader per partition, some partitions may be empty.
-       <br/>(Optional. Defaults to <code>SparkContext.getDefaultParallelism()</code>.
-       See <a href="#configuring-partitioning">Configuring Partitioning</a>.)
+       <br/>(Optional. Defaults to one partition per 400MB. See
+       <a href="#configuring-partitioning">Configuring Partitioning</a>.)
    </td>
    <td>Read</td>
   </tr>
@@ -222,7 +216,6 @@
    <td>The format of the data before it is loaded to BigQuery, values can be
        either "parquet" or "orc".
        <br/>(Optional. Defaults to <code>parquet</code>). On write only.
->>>>>>> 508aa566
    </td>
    <td>Write</td>
   </tr>
