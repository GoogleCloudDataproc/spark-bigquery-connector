/*
 * Copyright 2018 Google Inc. All Rights Reserved.
 *
 * Licensed under the Apache License, Version 2.0 (the "License");
 * you may not use this file except in compliance with the License.
 * You may obtain a copy of the License at
 *
 *       http://www.apache.org/licenses/LICENSE-2.0
 *
 * Unless required by applicable law or agreed to in writing, software
 * distributed under the License is distributed on an "AS IS" BASIS,
 * WITHOUT WARRANTIES OR CONDITIONS OF ANY KIND, either express or implied.
 * See the License for the specific language governing permissions and
 * limitations under the License.
 */
package com.google.cloud.spark.bigquery.it

import com.google.cloud.bigquery._
import com.google.cloud.spark.bigquery.TestUtils
import com.google.cloud.spark.bigquery.direct.DirectBigQueryRelation
import com.google.cloud.spark.bigquery.it.TestConstants._
import org.apache.spark.sql.types._
import org.apache.spark.sql.{DataFrame, SparkSession}
import org.scalatest.concurrent.TimeLimits
import org.scalatest.prop.TableDrivenPropertyChecks
import org.scalatest.time.SpanSugar._
import org.scalatest.{BeforeAndAfter, BeforeAndAfterAll, FunSuite, Matchers}


class SparkBigQueryEndToEndReadITSuite extends FunSuite
  with BeforeAndAfter
  with BeforeAndAfterAll
  with Matchers
  with TimeLimits
  with TableDrivenPropertyChecks {

  val filterData = Table(
    ("condition", "elements"),
    ("word_count == 4", Seq("'A", "'But", "'Faith")),
    ("word_count > 3", Seq("'", "''Tis", "'A")),
    ("word_count >= 2", Seq("'", "''Lo", "''O")),
    ("word_count < 3", Seq("''All", "''Among", "''And")),
    ("word_count <= 5", Seq("'", "''All", "''Among")),
    ("word_count in(8, 9)", Seq("'", "'Faith", "'Tis")),
    ("word_count is null", Seq()),
    ("word_count is not null", Seq("'", "''All", "''Among")),
    ("word_count == 4 and corpus == 'twelfthnight'", Seq("'Thou", "'em", "Art")),
    ("word_count == 4 or corpus > 'twelfthnight'", Seq("'", "''Tis", "''twas")),
    ("not word_count in(8, 9)", Seq("'", "''All", "''Among")),
    ("corpus like 'king%'", Seq("'", "'A", "'Affectionate")),
    ("corpus like '%kinghenryiv'", Seq("'", "'And", "'Anon")),
    ("corpus like '%king%'", Seq("'", "'A", "'Affectionate"))
  )
  val temporaryGcsBucket = "davidrab-sandbox"
  val bq = BigQueryOptions.getDefaultInstance.getService
  private val LIBRARIES_PROJECTS_TABLE = "bigquery-public-data.libraries_io.projects"
  private val SHAKESPEARE_TABLE = "bigquery-public-data.samples.shakespeare"
  private val SHAKESPEARE_TABLE_NUM_ROWS = 164656L
  private val SHAKESPEARE_TABLE_SCHEMA = StructType(Seq(
    StructField("word", StringType, nullable = false, metadata("description",
      "A single unique word (where whitespace is the delimiter) extracted from a corpus.")),
    StructField("word_count", LongType, nullable = false, metadata("description",
      "The number of times this word appears in this corpus.")),
    StructField("corpus", StringType, nullable = false, metadata("description",
      "The work from which this word was extracted.")),
    StructField("corpus_date", LongType, nullable = false, metadata("description",
      "The year in which this corpus was published."))))
  private val LARGE_TABLE = "bigquery-public-data.samples.natality"
  private val LARGE_TABLE_FIELD = "is_male"
  private val LARGE_TABLE_NUM_ROWS = 33271914L
  private val NON_EXISTENT_TABLE = "non-existent.non-existent.non-existent"
  private val ALL_TYPES_TABLE_NAME = "all_types"
  private var spark: SparkSession = _
  private var testDataset: String = _

  private def metadata(key: String, value: String): Metadata = metadata(Map(key -> value))

  private def metadata(map: Map[String, String]): Metadata = {
    val metadata = new MetadataBuilder()
    for ((key, value) <- map) {
      metadata.putString(key, value)
    }
    metadata.build()
  }

  before {
    // have a fresh table for each test
    testTable = s"test_${System.nanoTime()}"
  }

  private var testTable: String = _

  testShakespeare("implicit read method") {
    import com.google.cloud.spark.bigquery._
    spark.read.bigquery(SHAKESPEARE_TABLE)
  }

  testShakespeare("explicit format") {
    spark.read.format("com.google.cloud.spark.bigquery")
      .option("table", SHAKESPEARE_TABLE)
      .load()
  }

  testShakespeare("short format") {
    spark.read.format("bigquery").option("table", SHAKESPEARE_TABLE).load()
  }

  testShakespeare("simplified api") {
    spark.read.format("bigquery").load(SHAKESPEARE_TABLE)
  }

  testShakespeare("DataSource v2") {
    spark.read.format("com.google.cloud.spark.bigquery.v2.BigQueryDataSourceV2")
      .option("table", SHAKESPEARE_TABLE).load()
  }

  for (
    dataFormat <- Seq("avro", "arrow");
    dataSourceFormat <- Seq("bigquery", "com.google.cloud.spark.bigquery.v2.BigQueryDataSourceV2")
  ) {
    testsWithReadInFormat(dataSourceFormat, dataFormat)
  }

  override def beforeAll: Unit = {
    spark = TestUtils.getOrCreateSparkSession(getClass.getSimpleName)
    testDataset = s"spark_bigquery_${getClass.getSimpleName}_${System.currentTimeMillis()}"
    IntegrationTestUtils.createDataset(testDataset)
    IntegrationTestUtils.runQuery(
      TestConstants.ALL_TYPES_TABLE_QUERY_TEMPLATE.format(s"$testDataset.$ALL_TYPES_TABLE_NAME"))
  }

  test("test filters") {
    import com.google.cloud.spark.bigquery._
    val sparkImportVal = spark
    import sparkImportVal.implicits._
    forAll(filterData) { (condition, expectedElements) =>
      val df = spark.read.bigquery(SHAKESPEARE_TABLE)
      assert(SHAKESPEARE_TABLE_SCHEMA == df.schema)
      assert(SHAKESPEARE_TABLE_NUM_ROWS == df.count)
      val firstWords = df.select("word")
        .where(condition)
        .distinct
        .as[String]
        .sort("word")
        .take(3)
      firstWords should contain theSameElementsInOrderAs expectedElements
    }
  }

  def testsWithReadInFormat(dataSourceFormat: String, dataFormat: String): Unit = {

    test("out of order columns. DataSource %s. Data Format %s"
      .format(dataSourceFormat, dataFormat)) {
      val row = spark.read.format(dataSourceFormat)
        .option("table", SHAKESPEARE_TABLE)
        .option("readDataFormat", dataFormat).load()
        .select("word_count", "word").head
      assert(row(0).isInstanceOf[Long])
      assert(row(1).isInstanceOf[String])
    }

    test("select all columns from a table. DataSource %s. Data Format %s"
      .format(dataSourceFormat, dataFormat)) {
      val row = spark.read.format(dataSourceFormat)
        .option("table", SHAKESPEARE_TABLE)
        .option("readDataFormat", dataFormat).load()
        .select("word_count", "word", "corpus", "corpus_date").head
      assert(row(0).isInstanceOf[Long])
      assert(row(1).isInstanceOf[String])
      assert(row(2).isInstanceOf[String])
      assert(row(3).isInstanceOf[Long])
    }

//    test("cache data frame in DataSource %s. Data Format %s".format(dataSourceFormat, dataFormat)) {
//      val allTypesTable = readAllTypesTable("bigquery")
//      writeToBigQuery(allTypesTable, SaveMode.Overwrite, "avro")
//
//      val df = spark.read.format("bigquery")
//        .option("dataset", testDataset)
//        .option("table", testTable)
//        .option("readDataFormat", "arrow")
//        .load().cache()
//
//      assert(df.head() == allTypesTable.head())
//
//      // read from cache
//      assert(df.head() == allTypesTable.head())
//      assert(df.schema == allTypesTable.schema)
//    }

    test("number of partitions. DataSource %s. Data Format %s"
      .format(dataSourceFormat, dataFormat)) {
      val df = spark.read.format("com.google.cloud.spark.bigquery")
        .option("table", LARGE_TABLE)
        .option("parallelism", "5")
        .option("readDataFormat", dataFormat)
        .load()
      assert(5 == df.rdd.getNumPartitions)
    }

    test("default number of partitions. DataSource %s. Data Format %s"
      .format(dataSourceFormat, dataFormat)) {
      val df = spark.read.format(dataSourceFormat)
        .option("table", LARGE_TABLE)
        .option("readDataFormat", dataFormat)
        .load()
<<<<<<< HEAD
      assert(df.rdd.getNumPartitions == 58)
=======
      assert(df.rdd.getNumPartitions >= 35)
>>>>>>> 8e102b71
    }

    test("balanced partitions. DataSource %s. Data Format %s"
      .format(dataSourceFormat, dataFormat)) {
      import com.google.cloud.spark.bigquery._
      failAfter(120 seconds) {
        // Select first partition
        val df = spark.read
          .option("parallelism", 5)
          .option("readDataFormat", dataFormat)
          .option("filter", "year > 2000")
          .bigquery(LARGE_TABLE)
          .select(LARGE_TABLE_FIELD) // minimize payload
        val sizeOfFirstPartition = df.rdd.mapPartitionsWithIndex {
          case (_, it) => Iterator(it.size)
        }.collect().head

        // Since we are only reading from a single stream, we can expect to get
        // at least as many rows
        // in that stream as a perfectly uniform distribution would command.
        // Note that the assertion
        // is on a range of rows because rows are assigned to streams on the
        // server-side in
        // indivisible units of many rows.

        val numRowsLowerBound = LARGE_TABLE_NUM_ROWS / df.rdd.getNumPartitions
        assert(numRowsLowerBound <= sizeOfFirstPartition &&
          sizeOfFirstPartition < (numRowsLowerBound * 1.1).toInt)
      }
    }

    test("test optimized count(*). DataSource %s. Data Format %s"
      .format(dataSourceFormat, dataFormat)) {
      DirectBigQueryRelation.emptyRowRDDsCreated = 0
      val oldMethodCount = spark.read.format(dataSourceFormat)
        .option("table", "bigquery-public-data.samples.shakespeare")
        .option("optimizedEmptyProjection", "false")
        .option("readDataFormat", dataFormat)
        .load()
        .select("corpus_date")
        .where("corpus_date > 0")
        .count()

      assert(DirectBigQueryRelation.emptyRowRDDsCreated == 0)

      assertResult(oldMethodCount) {
        spark.read.format(dataSourceFormat)
          .option("table", "bigquery-public-data.samples.shakespeare")
          .option("readDataFormat", dataFormat)
          .load()
          .where("corpus_date > 0")
          .count()
      }

      if ("bigquery" == dataSourceFormat) {
        assert(DirectBigQueryRelation.emptyRowRDDsCreated == 1)
      }
    }

    test("test optimized count(*) with filter. DataSource %s. Data Format %s"
      .format(dataSourceFormat, dataFormat)) {
      DirectBigQueryRelation.emptyRowRDDsCreated = 0
      val oldMethodCount = spark.read.format(dataSourceFormat)
        .option("table", "bigquery-public-data.samples.shakespeare")
        .option("optimizedEmptyProjection", "false")
        .option("readDataFormat", dataFormat)
        .load()
        .select("corpus_date")
        .count()

      assert(DirectBigQueryRelation.emptyRowRDDsCreated == 0)

      assertResult(oldMethodCount) {
        spark.read.format(dataSourceFormat)
          .option("table", "bigquery-public-data.samples.shakespeare")
          .option("readDataFormat", dataFormat)
          .load()
          .count()
      }
      if ("bigquery" == dataSourceFormat) {
        assert(DirectBigQueryRelation.emptyRowRDDsCreated == 1)
      }
    }

    test("keeping filters behaviour. DataSource %s. Data Format %s"
      .format(dataSourceFormat, dataFormat)) {
      val newBehaviourWords = extractWords(
        spark.read.format(dataSourceFormat)
          .option("table", "bigquery-public-data.samples.shakespeare")
          .option("filter", "length(word) = 1")
          .option("combinePushedDownFilters", "true")
          .option("readDataFormat", dataFormat)
          .load())

      val oldBehaviourWords = extractWords(
        spark.read.format(dataSourceFormat)
          .option("table", "bigquery-public-data.samples.shakespeare")
          .option("filter", "length(word) = 1")
          .option("combinePushedDownFilters", "false")
          .option("readDataFormat", dataFormat)
          .load())

      newBehaviourWords should equal(oldBehaviourWords)
    }
  }

  def readAllTypesTable(dataSourceFormat: String): DataFrame =
    spark.read.format(dataSourceFormat)
      .option("dataset", testDataset)
      .option("table", ALL_TYPES_TABLE_NAME)
      .load()


  Seq("bigquery", "com.google.cloud.spark.bigquery.v2.BigQueryDataSourceV2")
    .foreach(testsWithDataSource)

  def testsWithDataSource(dataSourceFormat: String) {

    test("OR across columns with Arrow. DataSource %s".format(dataSourceFormat)) {

      val avroResults = spark.read.format("bigquery")
        .option("table", "bigquery-public-data.samples.shakespeare")
        .option("filter", "word_count = 1 OR corpus_date = 0")
        .option("readDataFormat", "AVRO")
        .load().collect()

      val arrowResults = spark.read.format("bigquery")
        .option("table", "bigquery-public-data.samples.shakespeare")
        .option("readDataFormat", "ARROW")
        .load().where("word_count = 1 OR corpus_date = 0")
        .collect()

      avroResults should equal(arrowResults)
    }

    // Disabling the test until the merge the master
    // TODO: enable it
    /*
    test("Count with filters - Arrow. DataSource %s".format(dataSourceFormat)) {

      val countResults = spark.read.format(dataSourceFormat)
        .option("table", "bigquery-public-data.samples.shakespeare")
        .option("readDataFormat", "ARROW")
        .load().where("word_count = 1 OR corpus_date = 0")
        .count()

      val countAfterCollect = spark.read.format(dataSourceFormat)
        .option("table", "bigquery-public-data.samples.shakespeare")
        .option("readDataFormat", "ARROW")
        .load().where("word_count = 1 OR corpus_date = 0")
        .collect().size

      countResults should equal(countAfterCollect)
    }
    */

    test("read data types. DataSource %s".format(dataSourceFormat)) {
      // temporarily skipping for v2
      if (dataSourceFormat.equals("bigquery")) {
        val allTypesTable = readAllTypesTable(dataSourceFormat)
        val expectedRow = spark.range(1).select(TestConstants.ALL_TYPES_TABLE_COLS: _*).head.toSeq
        val row = allTypesTable.head.toSeq
        row should contain theSameElementsInOrderAs expectedRow
      }
    }


    test("known size in bytes. DataSource %s".format(dataSourceFormat)) {
      val allTypesTable = readAllTypesTable(dataSourceFormat)
      val actualTableSize = allTypesTable.queryExecution.analyzed.stats.sizeInBytes
      assert(actualTableSize == ALL_TYPES_TABLE_SIZE)
    }

    test("known schema. DataSource %s".format(dataSourceFormat)) {
      val allTypesTable = readAllTypesTable(dataSourceFormat)
      assert(allTypesTable.schema == ALL_TYPES_TABLE_SCHEMA)
    }

    test("user defined schema. DataSource %s".format(dataSourceFormat)) {
      // TODO(pmkc): consider a schema that wouldn't cause cast errors if read.
      val expectedSchema = StructType(Seq(StructField("whatever", ByteType)))
      val table = spark.read.schema(expectedSchema)
        .format(dataSourceFormat)
        .option("table", SHAKESPEARE_TABLE)
        .load()
      assert(expectedSchema == table.schema)
    }

    test("non-existent schema. DataSource %s".format(dataSourceFormat)) {
      assertThrows[RuntimeException] {
        spark.read.format(dataSourceFormat).option("table", NON_EXISTENT_TABLE).load()
      }
    }

    test("head does not time out and OOM. DataSource %s".format(dataSourceFormat)) {
      failAfter(10 seconds) {
        spark.read.format(dataSourceFormat)
          .option("table", LARGE_TABLE)
          .load()
          .select(LARGE_TABLE_FIELD)
          .head
      }
    }
    test("Unhandle filter on struct. DataSource %s".format(dataSourceFormat)) {
      val df = spark.read.format(dataSourceFormat)
        .option("table", "bigquery-public-data:samples.github_nested")
        .option("filter", "url like '%spark'")
        .load()

      val result = df.select("url")
        .where("repository is not null")
        .collect()

      result.size shouldBe 85
    }
  }

  // Write tests. We have four save modes: Append, ErrorIfExists, Ignore and
  // Overwrite. For each there are two behaviours - the table exists or not.
  // See more at http://spark.apache.org/docs/2.3.2/api/java/org/apache/spark/sql/SaveMode.html

  override def afterAll: Unit = {
    IntegrationTestUtils.deleteDatasetAndTables(testDataset)
  }

  /** Generate a test to verify that the given DataFrame is equal to a known result. */
  def testShakespeare(description: String)(df: => DataFrame): Unit = {
    test(s"read using $description") {
      val youCannotImportVars = spark
      import youCannotImportVars.implicits._
      assert(SHAKESPEARE_TABLE_SCHEMA == df.schema)
      assert(SHAKESPEARE_TABLE_NUM_ROWS == df.count())
      val firstWords = df.select("word")
        .where("word >= 'a' AND word not like '%\\'%'")
        .distinct
        .as[String].sort("word").take(3)
      firstWords should contain theSameElementsInOrderAs Seq("a", "abaissiez", "abandon")
    }
  }

  def extractWords(df: DataFrame): Set[String] = {
    df.select("word")
      .where("corpus_date = 0")
      .collect()
      .map(_.getString(0))
      .toSet
  }
}
<|MERGE_RESOLUTION|>--- conflicted
+++ resolved
@@ -204,11 +204,8 @@
         .option("table", LARGE_TABLE)
         .option("readDataFormat", dataFormat)
         .load()
-<<<<<<< HEAD
+
       assert(df.rdd.getNumPartitions == 58)
-=======
-      assert(df.rdd.getNumPartitions >= 35)
->>>>>>> 8e102b71
     }
 
     test("balanced partitions. DataSource %s. Data Format %s"
