/*
 * Copyright 2018 Google Inc. All Rights Reserved.
 *
 * Licensed under the Apache License, Version 2.0 (the "License");
 * you may not use this file except in compliance with the License.
 * You may obtain a copy of the License at
 *
 *       http://www.apache.org/licenses/LICENSE-2.0
 *
 * Unless required by applicable law or agreed to in writing, software
 * distributed under the License is distributed on an "AS IS" BASIS,
 * WITHOUT WARRANTIES OR CONDITIONS OF ANY KIND, either express or implied.
 * See the License for the specific language governing permissions and
 * limitations under the License.
 */
package com.google.cloud.spark.bigquery

import java.io.{ByteArrayInputStream, FileInputStream}

import com.google.api.client.util.Base64
import com.google.auth.Credentials
import com.google.auth.oauth2.{AccessToken, GoogleCredentials}
import com.google.cloud.bigquery.JobInfo.CreateDisposition
import com.google.cloud.bigquery.storage.v1.DataFormat
import com.google.cloud.bigquery.{BigQueryOptions, FormatOptions, JobInfo, TableId}
import com.google.common.collect.ImmutableList
import org.apache.hadoop.conf.Configuration
import org.apache.spark.sql.execution.datasources.DataSource
import org.apache.spark.sql.internal.SQLConf
import org.apache.spark.sql.types.StructType

import scala.collection.mutable.ArrayBuffer
import scala.collection.JavaConverters._
import scala.util.Properties


/** Options for defining {@link BigQueryRelation}s */
  case class SparkBigQueryOptions(
    tableId: TableId,
    parentProject: String,
    credentials: Option[String] = None,
    credentialsFile: Option[String] = None,
    filter: Option[String] = None,
    schema: Option[StructType] = None,
    maxParallelism: Option[Int] = None,
    temporaryGcsBucket: Option[String] = None,
    intermediateFormat: FormatOptions = SparkBigQueryOptions.DefaultFormat,
    readDataFormat: DataFormat = SparkBigQueryOptions.DefaultReadDataFormat,
    combinePushedDownFilters: Boolean = true,
    viewsEnabled: Boolean = false,
    materializationProject: Option[String] = None,
    materializationDataset: Option[String] = None,
    partitionField: Option[String] = None,
    partitionExpirationMs: Option[Long] = None,
    partitionRequireFilter: Option[Boolean] = None,
    partitionType: Option[String] = None,
    clusteredFields: Option[Array[String]] = None,
    createDisposition: Option[CreateDisposition] = None,
    optimizedEmptyProjection: Boolean = true,
    accessToken: Option[String] = None,
    loadSchemaUpdateOptions: java.util.List[JobInfo.SchemaUpdateOption] = ImmutableList.of(),
    viewExpirationTimeInHours: Int = 24,
    maxReadRowsRetries: Int = 3
  ) {

  def createCredentials: Option[Credentials] =
    (accessToken, credentials, credentialsFile) match {
      case (Some(accToken), _, _) =>
        Some(GoogleCredentials.create(new AccessToken(accToken, null)))
      case (_, Some(key), None) =>
        Some(GoogleCredentials.fromStream(new ByteArrayInputStream(Base64.decodeBase64(key))))
      case (_, None, Some(file)) =>
        Some(GoogleCredentials.fromStream(new FileInputStream(file)))
      case (_, None, None) =>
        None
      case (_, Some(_), Some(_)) =>
        throw new IllegalArgumentException("Only one of credentials or credentialsFile can be" +
          " specified in the options.")
    }
}

/** Resolvers for {@link SparkBigQueryOptions} */
object SparkBigQueryOptions {

  val GcsConfigCredentialsFileProperty = "google.cloud.auth.service.account.json.keyfile"
  val GcsConfigProjectIdProperty = "fs.gs.project.id"

  val IntermediateFormatOption = "intermediateFormat"
  val ReadDataFormatOption = "readDataFormat"
  val ViewsEnabledOption = "viewsEnabled"

  val DefaultReadDataFormat: DataFormat = DataFormat.AVRO
  val DefaultFormat: FormatOptions = FormatOptions.parquet()
  private val PermittedIntermediateFormats = Set(FormatOptions.avro(),
    FormatOptions.json(),
    FormatOptions.orc(),
    FormatOptions.parquet())
  private val PermittedReadDataFormats = Set(DataFormat.ARROW.toString, DataFormat.AVRO.toString)

  val GcsAccessToken = "gcpAccessToken"

  val ConfPrefix = "spark.datasource.bigquery."

  private[bigquery] def normalizeAllConf(allConf: Map[String, String]): Map[String, String] = {
    allConf ++ allConf
      .filterKeys(_.startsWith(ConfPrefix))
      .map { case(key, value) => (key.substring(ConfPrefix.length), value) }
  }

  def apply(
             parameters: Map[String, String],
             allConf: Map[String, String],
             hadoopConf: Configuration,
             sqlConf: SQLConf,
             sparkVersion: String,
             schema: Option[StructType])
  : SparkBigQueryOptions = {
    val normalizedAllConf = normalizeAllConf(allConf)

    val tableParam = getRequiredOption(parameters, "table")
    val datasetParam = getOption(parameters, "dataset")
    val projectParam = getOption(parameters, "project")
      .orElse(Option(hadoopConf.get(GcsConfigProjectIdProperty)))
    val credsParam = getAnyOption(normalizedAllConf, parameters, "credentials")
    val credsFileParam = getAnyOption(normalizedAllConf, parameters, "credentialsFile")
      .orElse(Option(hadoopConf.get(GcsConfigCredentialsFileProperty)))
    val tableId = BigQueryUtil.parseTableId(tableParam, datasetParam, projectParam)
    val parentProject = getRequiredOption(parameters, "parentProject",
      defaultBilledProject)
    val filter = getOption(parameters, "filter")
    val maxParallelism = getOptionFromMultipleParams(
      parameters, Seq("maxParallelism", "parallelism"))
      .map(_.toInt)
    val temporaryGcsBucket = getAnyOption(normalizedAllConf, parameters, "temporaryGcsBucket")
    val intermediateFormat = getAnyOption(normalizedAllConf, parameters, IntermediateFormatOption)
      .map(s => FormatOptions.of(s.toUpperCase))
      .getOrElse(DefaultFormat)
    if (!PermittedIntermediateFormats.contains(intermediateFormat)) {
      throw new IllegalArgumentException(
        s"""Intermediate format '${intermediateFormat.getType}' is not supported.
           |Supported formats are ${PermittedIntermediateFormats.map(_.getType)}"""
          .stripMargin.replace('\n', ' '))
    }
    if (intermediateFormat == FormatOptions.avro()) {
      try {
<<<<<<< HEAD
        DataSource.lookupDataSource(BigQueryUtil.mapAvroIntermediateFormat(sparkVersion), sqlConf)
      } catch {
        case re: org.apache.spark.sql.AnalysisException =>
=======
        DataSource.lookupDataSource("avro", sqlConf)
      } catch {
        case re: RuntimeException =>
>>>>>>> 2298a6ee
          throw missingAvroException(sparkVersion, re)
        case t: Throwable => throw t
      }
    }
    val readDataFormatParam = getAnyOption(normalizedAllConf, parameters, ReadDataFormatOption)
      .map(s => s.toUpperCase())
      .getOrElse(DefaultReadDataFormat.toString)
    if (!PermittedReadDataFormats.contains(readDataFormatParam)) {
      throw new IllegalArgumentException(
        s"""Data read format '${readDataFormatParam.toString}' is not supported.
           |Supported formats are '${PermittedReadDataFormats.mkString(",")}'"""
          .stripMargin.replace('\n', ' '))
    }
    val readDataFormat = DataFormat.valueOf(readDataFormatParam)
    val combinePushedDownFilters = getAnyBooleanOption(
      normalizedAllConf, parameters, "combinePushedDownFilters", true)
    val viewsEnabled = getAnyBooleanOption(
      normalizedAllConf, parameters, ViewsEnabledOption, false)
    val materializationProject =
      getAnyOption(normalizedAllConf, parameters,
        Seq("materializationProject", "viewMaterializationProject"))
    val materializationDataset =
      getAnyOption(normalizedAllConf, parameters,
        Seq("materializationDataset", "viewMaterializationDataset"))

    val partitionField = getOption(parameters, "partitionField")
    val partitionExpirationMs = getOption(parameters, "partitionExpirationMs").map(_.toLong)
    val partitionRequireFilter = getOption(parameters, "partitionRequireFilter").map(_.toBoolean)
    val partitionType = getOption(parameters, "partitionType")
    val clusteredFields = getOption(parameters, "clusteredFields").map(_.split(","))

    val createDisposition = getOption(parameters, "createDisposition")
      .map(_.toUpperCase).map(param => CreateDisposition.valueOf(param))

    val optimizedEmptyProjection = getAnyBooleanOption(
      normalizedAllConf, parameters, "optimizedEmptyProjection", true)
    val accessToken = getAnyOption(normalizedAllConf, parameters, GcsAccessToken)

    val allowFieldAddition = getAnyBooleanOption(
      normalizedAllConf, parameters, "allowFieldAddition", false)
    val allowFieldRelaxation = getAnyBooleanOption(
      normalizedAllConf, parameters, "allowFieldRelaxation", false)
    val loadSchemaUpdateOptions = new ArrayBuffer[JobInfo.SchemaUpdateOption]
    if (allowFieldAddition) {
      loadSchemaUpdateOptions += JobInfo.SchemaUpdateOption.ALLOW_FIELD_ADDITION
    }
    if (allowFieldRelaxation) {
      loadSchemaUpdateOptions += JobInfo.SchemaUpdateOption.ALLOW_FIELD_RELAXATION
    }

    SparkBigQueryOptions(tableId, parentProject, credsParam, credsFileParam,
      filter, schema, maxParallelism, temporaryGcsBucket, intermediateFormat, readDataFormat,
      combinePushedDownFilters, viewsEnabled, materializationProject,
      materializationDataset, partitionField, partitionExpirationMs,
      partitionRequireFilter, partitionType, clusteredFields, createDisposition,
      optimizedEmptyProjection, accessToken, loadSchemaUpdateOptions.asJava)
  }

  // could not load the spark-avro data source
  private def missingAvroException(sparkVersion: String, cause: Exception) = {
    val avroPackage = if (sparkVersion >= "2.4") {
      val scalaVersion = Properties.versionNumberString
      val scalaShortVersion = scalaVersion.substring(0, scalaVersion.lastIndexOf('.'))
      s"org.apache.spark:spark-avro_$scalaShortVersion:$sparkVersion"
    } else {
      "com.databricks:spark-avro_2.11:4.0.0"
    }
    val message = s"""Avro writing is not supported, as the spark-avro has not been
                     |found. Please re-run spark with the --packages $avroPackage parameter"""
      .stripMargin.replace('\n', ' ')

    new IllegalStateException(message, cause)
  }

  private def defaultBilledProject = () =>
    Some(BigQueryOptions.getDefaultInstance.getProjectId)

  private def getRequiredOption(
                                 options: Map[String, String],
                                 name: String,
                                 fallback: () => Option[String] = () => None): String = {
    getOption(options, name, fallback)
      .getOrElse(sys.error(s"Option $name required."))
  }

  private def getOption(
                         options: Map[String, String],
                         name: String,
                         fallback: () => Option[String] = () => None): Option[String] = {
    options.get(name).orElse(fallback())
  }

  private def getOptionFromMultipleParams(
      options: Map[String, String],
      names: Seq[String],
      fallback: () => Option[String] = () => None): Option[String] = {
    names.map(getOption(options, _))
      .find(_.isDefined)
      .getOrElse(fallback())
  }

  private def getAnyOption(
      globalOptions: Map[String, String],
      options: Map[String, String],
      name: String): Option[String] =
    options.get(name).orElse(globalOptions.get(name))

  // gives the option to support old configurations as fallback
  // Used to provide backward compatibility
  private def getAnyOption(
                            globalOptions: Map[String, String],
                            options: Map[String, String],
                            names: Seq[String]): Option[String] =
    names.map(getAnyOption(globalOptions, options, _))
      .find(_.isDefined)
      .getOrElse(None)

  private def getAnyBooleanOption(globalOptions: Map[String, String],
                                  options: Map[String, String],
                                  name: String,
                                  defaultValue: Boolean): Boolean =
    getAnyOption(globalOptions, options, name)
      .map(_.toBoolean)
      .getOrElse(defaultValue)

}
<|MERGE_RESOLUTION|>--- conflicted
+++ resolved
@@ -44,7 +44,7 @@
     schema: Option[StructType] = None,
     maxParallelism: Option[Int] = None,
     temporaryGcsBucket: Option[String] = None,
-    intermediateFormat: FormatOptions = SparkBigQueryOptions.DefaultFormat,
+    intermediateFormat: IntermediateFormat = SparkBigQueryOptions.DefaultIntermediateFormat,
     readDataFormat: DataFormat = SparkBigQueryOptions.DefaultReadDataFormat,
     combinePushedDownFilters: Boolean = true,
     viewsEnabled: Boolean = false,
@@ -90,11 +90,9 @@
   val ViewsEnabledOption = "viewsEnabled"
 
   val DefaultReadDataFormat: DataFormat = DataFormat.AVRO
-  val DefaultFormat: FormatOptions = FormatOptions.parquet()
-  private val PermittedIntermediateFormats = Set(FormatOptions.avro(),
-    FormatOptions.json(),
-    FormatOptions.orc(),
-    FormatOptions.parquet())
+  val DefaultFormat: String = "parquet"
+  val DefaultIntermediateFormat: IntermediateFormat =
+    IntermediateFormat(DefaultFormat, FormatOptions.parquet())
   private val PermittedReadDataFormats = Set(DataFormat.ARROW.toString, DataFormat.AVRO.toString)
 
   val GcsAccessToken = "gcpAccessToken"
@@ -132,30 +130,11 @@
       parameters, Seq("maxParallelism", "parallelism"))
       .map(_.toInt)
     val temporaryGcsBucket = getAnyOption(normalizedAllConf, parameters, "temporaryGcsBucket")
-    val intermediateFormat = getAnyOption(normalizedAllConf, parameters, IntermediateFormatOption)
-      .map(s => FormatOptions.of(s.toUpperCase))
-      .getOrElse(DefaultFormat)
-    if (!PermittedIntermediateFormats.contains(intermediateFormat)) {
-      throw new IllegalArgumentException(
-        s"""Intermediate format '${intermediateFormat.getType}' is not supported.
-           |Supported formats are ${PermittedIntermediateFormats.map(_.getType)}"""
-          .stripMargin.replace('\n', ' '))
-    }
-    if (intermediateFormat == FormatOptions.avro()) {
-      try {
-<<<<<<< HEAD
-        DataSource.lookupDataSource(BigQueryUtil.mapAvroIntermediateFormat(sparkVersion), sqlConf)
-      } catch {
-        case re: org.apache.spark.sql.AnalysisException =>
-=======
-        DataSource.lookupDataSource("avro", sqlConf)
-      } catch {
-        case re: RuntimeException =>
->>>>>>> 2298a6ee
-          throw missingAvroException(sparkVersion, re)
-        case t: Throwable => throw t
-      }
-    }
+    val intermediateFormat = IntermediateFormat(
+      getAnyOption(normalizedAllConf, parameters, IntermediateFormatOption)
+        .map(s => s.toLowerCase())
+        .getOrElse(DefaultFormat), sparkVersion, sqlConf)
+
     val readDataFormatParam = getAnyOption(normalizedAllConf, parameters, ReadDataFormatOption)
       .map(s => s.toUpperCase())
       .getOrElse(DefaultReadDataFormat.toString)
@@ -210,22 +189,6 @@
       optimizedEmptyProjection, accessToken, loadSchemaUpdateOptions.asJava)
   }
 
-  // could not load the spark-avro data source
-  private def missingAvroException(sparkVersion: String, cause: Exception) = {
-    val avroPackage = if (sparkVersion >= "2.4") {
-      val scalaVersion = Properties.versionNumberString
-      val scalaShortVersion = scalaVersion.substring(0, scalaVersion.lastIndexOf('.'))
-      s"org.apache.spark:spark-avro_$scalaShortVersion:$sparkVersion"
-    } else {
-      "com.databricks:spark-avro_2.11:4.0.0"
-    }
-    val message = s"""Avro writing is not supported, as the spark-avro has not been
-                     |found. Please re-run spark with the --packages $avroPackage parameter"""
-      .stripMargin.replace('\n', ' ')
-
-    new IllegalStateException(message, cause)
-  }
-
   private def defaultBilledProject = () =>
     Some(BigQueryOptions.getDefaultInstance.getProjectId)
 
@@ -276,5 +239,57 @@
     getAnyOption(globalOptions, options, name)
       .map(_.toBoolean)
       .getOrElse(defaultValue)
-
 }
+
+  case class IntermediateFormat(dataSource: String, formatOptions: FormatOptions)
+  object IntermediateFormat {
+    private val PermittedIntermediateFormats = Map("avro" -> FormatOptions.avro(),
+      "parquet" -> FormatOptions.parquet(),
+      "json" -> FormatOptions.json(),
+      "orc" -> FormatOptions.orc())
+
+    def apply (format: String, sparkVersion: String, sqlConf: SQLConf) : IntermediateFormat = {
+      if (format == "avro") {
+        val dataSource = if (sparkVersion >= "2.4") {
+          format
+        } else {
+          "com.databricks.spark.avro"
+        }
+
+        try {
+          DataSource.lookupDataSource(dataSource, sqlConf)
+        } catch {
+          case re: org.apache.spark.sql.AnalysisException =>
+            throw missingAvroException(sparkVersion, re)
+          case t: Throwable => throw t
+        }
+
+        return IntermediateFormat(dataSource, PermittedIntermediateFormats(format))
+      }
+
+      if (!PermittedIntermediateFormats.contains(format)) {
+        throw new IllegalArgumentException(
+          s"""Data read format '${format}' is not supported.
+             |Supported formats are '${PermittedIntermediateFormats.keys.mkString(",")}'"""
+            .stripMargin.replace('\n', ' '))
+      }
+
+      IntermediateFormat(format, PermittedIntermediateFormats(format))
+    }
+
+    // could not load the spark-avro data source
+    private def missingAvroException(sparkVersion: String, cause: Exception) = {
+      val avroPackage = if (sparkVersion >= "2.4") {
+        val scalaVersion = Properties.versionNumberString
+        val scalaShortVersion = scalaVersion.substring(0, scalaVersion.lastIndexOf('.'))
+        s"org.apache.spark:spark-avro_$scalaShortVersion:$sparkVersion"
+      } else {
+        "com.databricks:spark-avro_2.11:4.0.0"
+      }
+      val message = s"""Avro writing is not supported, as the spark-avro has not been
+                       |found. Please re-run spark with the --packages $avroPackage parameter"""
+        .stripMargin.replace('\n', ' ')
+
+      new IllegalStateException(message, cause)
+    }
+  }
