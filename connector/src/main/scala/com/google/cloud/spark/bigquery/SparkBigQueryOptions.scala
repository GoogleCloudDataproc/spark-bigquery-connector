/*
 * Copyright 2018 Google Inc. All Rights Reserved.
 *
 * Licensed under the Apache License, Version 2.0 (the "License");
 * you may not use this file except in compliance with the License.
 * You may obtain a copy of the License at
 *
 *       http://www.apache.org/licenses/LICENSE-2.0
 *
 * Unless required by applicable law or agreed to in writing, software
 * distributed under the License is distributed on an "AS IS" BASIS,
 * WITHOUT WARRANTIES OR CONDITIONS OF ANY KIND, either express or implied.
 * See the License for the specific language governing permissions and
 * limitations under the License.
 */
package com.google.cloud.spark.bigquery

import java.io.{ByteArrayInputStream, FileInputStream}

import com.google.api.client.util.Base64
import com.google.auth.Credentials
import com.google.auth.oauth2.{AccessToken, GoogleCredentials}
import com.google.cloud.bigquery.JobInfo.CreateDisposition
import com.google.cloud.bigquery.storage.v1beta1.Storage.DataFormat
import com.google.cloud.bigquery.{BigQueryOptions, FormatOptions, JobInfo, TableId}
import com.google.common.collect.ImmutableList
import org.apache.hadoop.conf.Configuration
import org.apache.spark.sql.types.StructType

import scala.collection.mutable.ArrayBuffer
import scala.collection.JavaConverters._

/** Options for defining {@link BigQueryRelation}s */
case class SparkBigQueryOptions(
    tableId: TableId,
    parentProject: String,
    credentials: Option[String] = None,
    credentialsFile: Option[String] = None,
    filter: Option[String] = None,
    schema: Option[StructType] = None,
    maxParallelism: Option[Int] = None,
    temporaryGcsBucket: Option[String] = None,
    intermediateFormat: FormatOptions = SparkBigQueryOptions.DefaultFormat,
    readDataFormat: DataFormat = SparkBigQueryOptions.DefaultReadDataFormat,
    combinePushedDownFilters: Boolean = true,
    viewsEnabled: Boolean = false,
    materializationProject: Option[String] = None,
    materializationDataset: Option[String] = None,
    partitionField: Option[String] = None,
    partitionExpirationMs: Option[Long] = None,
    partitionRequireFilter: Option[Boolean] = None,
    partitionType: Option[String] = None,
    clusteredFields: Option[Array[String]] = None,
    createDisposition: Option[CreateDisposition] = None,
    optimizedEmptyProjection: Boolean = true,
<<<<<<< HEAD
    accessToken: Option[String] = None,
=======
    loadSchemaUpdateOptions: java.util.List[JobInfo.SchemaUpdateOption] = ImmutableList.of(),
>>>>>>> a1536d3b
    viewExpirationTimeInHours: Int = 24,
    maxReadRowsRetries: Int = 3
  ) {

  def createCredentials: Option[Credentials] =
    (accessToken, credentials, credentialsFile) match {
      case (Some(accToken), _, _) =>
        Some(GoogleCredentials.create(new AccessToken(accToken, null)))
      case (_, Some(key), None) =>
        Some(GoogleCredentials.fromStream(new ByteArrayInputStream(Base64.decodeBase64(key))))
      case (_, None, Some(file)) =>
        Some(GoogleCredentials.fromStream(new FileInputStream(file)))
      case (_, None, None) =>
        None
      case (_, Some(_), Some(_)) =>
        throw new IllegalArgumentException("Only one of credentials or credentialsFile can be" +
          " specified in the options.")
    }
}

/** Resolvers for {@link SparkBigQueryOptions} */
object SparkBigQueryOptions {

  val GcsConfigCredentialsFileProperty = "google.cloud.auth.service.account.json.keyfile"
  val GcsConfigProjectIdProperty = "fs.gs.project.id"

  val IntermediateFormatOption = "intermediateFormat"
  val ReadDataFormatOption = "readDataFormat"
  val ViewsEnabledOption = "viewsEnabled"

  val DefaultReadDataFormat: DataFormat = DataFormat.AVRO
  val DefaultFormat: FormatOptions = FormatOptions.parquet()
  private val PermittedIntermediateFormats = Set(FormatOptions.orc(), FormatOptions.parquet())
  private val PermittedReadDataFormats = Set(DataFormat.ARROW.toString, DataFormat.AVRO.toString)

  val GcsAccessToken = "spark.gcs.user.accessToken"

  def apply(
             parameters: Map[String, String],
             allConf: Map[String, String],
             hadoopConf: Configuration,
             schema: Option[StructType])
  : SparkBigQueryOptions = {
    val tableParam = getRequiredOption(parameters, "table")
    val datasetParam = getOption(parameters, "dataset")
    val projectParam = getOption(parameters, "project")
      .orElse(Option(hadoopConf.get(GcsConfigProjectIdProperty)))
    val credsParam = getAnyOption(allConf, parameters, "credentials")
    val credsFileParam = getAnyOption(allConf, parameters, "credentialsFile")
      .orElse(Option(hadoopConf.get(GcsConfigCredentialsFileProperty)))
    val tableId = BigQueryUtil.parseTableId(tableParam, datasetParam, projectParam)
    val parentProject = getRequiredOption(parameters, "parentProject",
      defaultBilledProject)
    val filter = getOption(parameters, "filter")
    val maxParallelism = getOptionFromMultipleParams(
      parameters, Seq("maxParallelism", "parallelism"))
      .map(_.toInt)
    val temporaryGcsBucket = getAnyOption(allConf, parameters, "temporaryGcsBucket")
    val intermediateFormat = getAnyOption(allConf, parameters, IntermediateFormatOption)
      .map(s => FormatOptions.of(s.toUpperCase))
      .getOrElse(DefaultFormat)
    if (!PermittedIntermediateFormats.contains(intermediateFormat)) {
      throw new IllegalArgumentException(
        s"""Intermediate format '${intermediateFormat.getType}' is not supported.
           |Supported formats are ${PermittedIntermediateFormats.map(_.getType)}"""
          .stripMargin.replace('\n', ' '))
    }
    val readDataFormatParam = getAnyOption(allConf, parameters, ReadDataFormatOption)
      .map(s => s.toUpperCase())
      .getOrElse(DefaultReadDataFormat.toString)
    if (!PermittedReadDataFormats.contains(readDataFormatParam)) {
      throw new IllegalArgumentException(
        s"""Data read format '${readDataFormatParam.toString}' is not supported.
           |Supported formats are '${PermittedReadDataFormats.mkString(",")}'"""
          .stripMargin.replace('\n', ' '))
    }
    val readDataFormat = DataFormat.valueOf(readDataFormatParam)
    val combinePushedDownFilters = getAnyBooleanOption(
      allConf, parameters, "combinePushedDownFilters", true)
    val viewsEnabled = getAnyBooleanOption(
      allConf, parameters, ViewsEnabledOption, false)
    val materializationProject =
      getAnyOption(allConf, parameters,
        Seq("materializationProject", "viewMaterializationProject"))
    val materializationDataset =
      getAnyOption(allConf, parameters,
        Seq("materializationDataset", "viewMaterializationDataset"))

    val partitionField = getOption(parameters, "partitionField")
    val partitionExpirationMs = getOption(parameters, "partitionExpirationMs").map(_.toLong)
    val partitionRequireFilter = getOption(parameters, "partitionRequireFilter").map(_.toBoolean)
    val partitionType = getOption(parameters, "partitionType")
    val clusteredFields = getOption(parameters, "clusteredFields").map(_.split(","))

    val createDisposition = getOption(parameters, "createDisposition")
      .map(_.toUpperCase).map(param => CreateDisposition.valueOf(param))

    val optimizedEmptyProjection = getAnyBooleanOption(
      allConf, parameters, "optimizedEmptyProjection", true)
    val accessToken = getAnyOption(allConf, parameters, GcsAccessToken)

    val allowFieldAddition = getAnyBooleanOption(
      allConf, parameters, "allowFieldAddition", false)
    val allowFieldRelaxation = getAnyBooleanOption(
      allConf, parameters, "allowFieldRelaxation", false)
    val loadSchemaUpdateOptions = new ArrayBuffer[JobInfo.SchemaUpdateOption]
    if (allowFieldAddition) {
      loadSchemaUpdateOptions += JobInfo.SchemaUpdateOption.ALLOW_FIELD_ADDITION
    }
    if (allowFieldRelaxation) {
      loadSchemaUpdateOptions += JobInfo.SchemaUpdateOption.ALLOW_FIELD_RELAXATION
    }

    SparkBigQueryOptions(tableId, parentProject, credsParam, credsFileParam,
      filter, schema, maxParallelism, temporaryGcsBucket, intermediateFormat, readDataFormat,
      combinePushedDownFilters, viewsEnabled, materializationProject,
      materializationDataset, partitionField, partitionExpirationMs,
<<<<<<< HEAD
      partitionRequireFilter, partitionType, createDisposition,
      optimizedEmptyProjection, accessToken)
=======
      partitionRequireFilter, partitionType, clusteredFields, createDisposition,
      optimizedEmptyProjection, loadSchemaUpdateOptions.asJava)
>>>>>>> a1536d3b
  }

  private def defaultBilledProject = () =>
    Some(BigQueryOptions.getDefaultInstance.getProjectId)

  private def getRequiredOption(
                                 options: Map[String, String],
                                 name: String,
                                 fallback: () => Option[String] = () => None): String = {
    getOption(options, name, fallback)
      .getOrElse(sys.error(s"Option $name required."))
  }

  private def getOption(
                         options: Map[String, String],
                         name: String,
                         fallback: () => Option[String] = () => None): Option[String] = {
    options.get(name).orElse(fallback())
  }

  private def getOptionFromMultipleParams(
      options: Map[String, String],
      names: Seq[String],
      fallback: () => Option[String] = () => None): Option[String] = {
    names.map(getOption(options, _))
      .find(_.isDefined)
      .getOrElse(fallback())
  }

  private def getAnyOption(
      globalOptions: Map[String, String],
      options: Map[String, String],
      name: String): Option[String] =
    options.get(name).orElse(globalOptions.get(name))

  // gives the option to support old configurations as fallback
  // Used to provide backward compatibility
  private def getAnyOption(
                            globalOptions: Map[String, String],
                            options: Map[String, String],
                            names: Seq[String]): Option[String] =
    names.map(getAnyOption(globalOptions, options, _))
      .find(_.isDefined)
      .getOrElse(None)

  private def getAnyBooleanOption(globalOptions: Map[String, String],
                                  options: Map[String, String],
                                  name: String,
                                  defaultValue: Boolean): Boolean =
    getAnyOption(globalOptions, options, name)
      .map(_.toBoolean)
      .getOrElse(defaultValue)

}
<|MERGE_RESOLUTION|>--- conflicted
+++ resolved
@@ -31,7 +31,7 @@
 import scala.collection.JavaConverters._
 
 /** Options for defining {@link BigQueryRelation}s */
-case class SparkBigQueryOptions(
+  case class SparkBigQueryOptions(
     tableId: TableId,
     parentProject: String,
     credentials: Option[String] = None,
@@ -53,11 +53,8 @@
     clusteredFields: Option[Array[String]] = None,
     createDisposition: Option[CreateDisposition] = None,
     optimizedEmptyProjection: Boolean = true,
-<<<<<<< HEAD
     accessToken: Option[String] = None,
-=======
     loadSchemaUpdateOptions: java.util.List[JobInfo.SchemaUpdateOption] = ImmutableList.of(),
->>>>>>> a1536d3b
     viewExpirationTimeInHours: Int = 24,
     maxReadRowsRetries: Int = 3
   ) {
@@ -175,13 +172,8 @@
       filter, schema, maxParallelism, temporaryGcsBucket, intermediateFormat, readDataFormat,
       combinePushedDownFilters, viewsEnabled, materializationProject,
       materializationDataset, partitionField, partitionExpirationMs,
-<<<<<<< HEAD
-      partitionRequireFilter, partitionType, createDisposition,
-      optimizedEmptyProjection, accessToken)
-=======
       partitionRequireFilter, partitionType, clusteredFields, createDisposition,
-      optimizedEmptyProjection, loadSchemaUpdateOptions.asJava)
->>>>>>> a1536d3b
+      optimizedEmptyProjection, accessToken, loadSchemaUpdateOptions.asJava)
   }
 
   private def defaultBilledProject = () =>
