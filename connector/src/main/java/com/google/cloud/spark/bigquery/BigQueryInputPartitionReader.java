/*
 * Copyright 2018 Google Inc. All Rights Reserved.
 *
 * Licensed under the Apache License, Version 2.0 (the "License");
 * you may not use this file except in compliance with the License.
 * You may obtain a copy of the License at
 *
 *       http://www.apache.org/licenses/LICENSE-2.0
 *
 * Unless required by applicable law or agreed to in writing, software
 * distributed under the License is distributed on an "AS IS" BASIS,
 * WITHOUT WARRANTIES OR CONDITIONS OF ANY KIND, either express or implied.
 * See the License for the specific language governing permissions and
 * limitations under the License.
 */
package com.google.cloud.spark.bigquery;

import com.google.cloud.bigquery.storage.v1beta1.Storage;
import com.google.common.collect.ImmutableList;
<<<<<<< HEAD
=======
import com.google.common.collect.Iterators;
>>>>>>> 6af58463
import org.apache.spark.sql.catalyst.InternalRow;
import org.apache.spark.sql.sources.v2.reader.InputPartitionReader;

import java.io.IOException;
import java.util.Collections;
import java.util.Iterator;

class BigQueryInputPartitionReader implements InputPartitionReader<InternalRow> {

    private Iterator<Storage.ReadRowsResponse> readRowsResponses;
    private ReadRowsResponseToInternalRowIteratorConverter converter;
    private Iterator<InternalRow> rows = ImmutableList.<InternalRow>of().iterator();
    private InternalRow currentRow;

    BigQueryInputPartitionReader(
            Iterator<Storage.ReadRowsResponse> readRowsResponses,
            ReadRowsResponseToInternalRowIteratorConverter converter) {
        this.readRowsResponses = readRowsResponses;
        this.converter = converter;
    }

    @Override
    public boolean next() throws IOException {
<<<<<<< HEAD
        while (!rows.hasNext()) {
            if (!readRowsResponses.hasNext()) {
=======
        while(!rows.hasNext()) {
            if(!readRowsResponses.hasNext()) {
>>>>>>> 6af58463
                return false;
            }
            Storage.ReadRowsResponse readRowsResponse = readRowsResponses.next();
            rows = converter.convert(readRowsResponse);
        }
        currentRow = rows.next();
        return true;
    }

    @Override
    public InternalRow get() {
        return currentRow;
    }

    @Override
    public void close() throws IOException {

    }
}<|MERGE_RESOLUTION|>--- conflicted
+++ resolved
@@ -17,10 +17,6 @@
 
 import com.google.cloud.bigquery.storage.v1beta1.Storage;
 import com.google.common.collect.ImmutableList;
-<<<<<<< HEAD
-=======
-import com.google.common.collect.Iterators;
->>>>>>> 6af58463
 import org.apache.spark.sql.catalyst.InternalRow;
 import org.apache.spark.sql.sources.v2.reader.InputPartitionReader;
 
@@ -44,13 +40,8 @@
 
     @Override
     public boolean next() throws IOException {
-<<<<<<< HEAD
         while (!rows.hasNext()) {
             if (!readRowsResponses.hasNext()) {
-=======
-        while(!rows.hasNext()) {
-            if(!readRowsResponses.hasNext()) {
->>>>>>> 6af58463
                 return false;
             }
             Storage.ReadRowsResponse readRowsResponse = readRowsResponses.next();
