package com.google.cloud.spark.bigquery;

import com.google.cloud.bigquery.connector.common.BigQueryClientModule;
import com.google.inject.Guice;
import com.google.inject.Injector;
import com.google.inject.Module;
import org.apache.spark.sql.SparkSession;
import org.apache.spark.sql.sources.v2.DataSourceOptions;
import org.apache.spark.sql.types.StructType;

import java.util.Map;
import java.util.Optional;

public class SparkSessionHelper {
<<<<<<< HEAD
  public static SparkSession getDefaultSparkSessionOrCreate() {
    scala.Option<SparkSession> defaultSpareSession = SparkSession.getActiveSession();
    if (defaultSpareSession.isDefined()) {
      return defaultSpareSession.get();
    }
    return SparkSession.builder().appName("spark-bigquery-connector").getOrCreate();
  }
}
=======
    // This method is used to create spark session
    public static SparkSession getDefaultSparkSessionOrCreate() {
        scala.Option<SparkSession> defaultSpareSession = SparkSession.getActiveSession();
        if (defaultSpareSession.isDefined()) {
            return defaultSpareSession.get();
        }
        return SparkSession.builder().appName("spark-bigquery-connector").getOrCreate();
    }
    // This method is used to create injection by providing
    public static Injector createInjector(StructType schema, Map<String, String> options, Module module) {
        SparkSession spark = SparkSessionHelper.getDefaultSparkSessionOrCreate();
        return Guice.createInjector(
                new BigQueryClientModule(),
                new SparkBigQueryConnectorModule(
                        spark, options, Optional.ofNullable(schema), DataSourceVersion.V2),
                module);
    }

}
>>>>>>> 447f95b3
<|MERGE_RESOLUTION|>--- conflicted
+++ resolved
@@ -12,16 +12,6 @@
 import java.util.Optional;
 
 public class SparkSessionHelper {
-<<<<<<< HEAD
-  public static SparkSession getDefaultSparkSessionOrCreate() {
-    scala.Option<SparkSession> defaultSpareSession = SparkSession.getActiveSession();
-    if (defaultSpareSession.isDefined()) {
-      return defaultSpareSession.get();
-    }
-    return SparkSession.builder().appName("spark-bigquery-connector").getOrCreate();
-  }
-}
-=======
     // This method is used to create spark session
     public static SparkSession getDefaultSparkSessionOrCreate() {
         scala.Option<SparkSession> defaultSpareSession = SparkSession.getActiveSession();
@@ -40,5 +30,4 @@
                 module);
     }
 
-}
->>>>>>> 447f95b3
+}