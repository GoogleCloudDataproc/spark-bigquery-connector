--- conflicted
+++ resolved
@@ -87,15 +87,9 @@
           // missing commit messages, so abort
           ctx.abort(writerCommitMessages);
           throw new BigQueryConnectorException(
-<<<<<<< HEAD
-              String.format(
-                  "It seems that %s out of %s partitions have failed, aborting",
-                  numPartitions - writerCommitMessages.length, writerCommitMessages.length));
-=======
             String.format(
               "It seems that %s out of %s partitions have failed, aborting",
               numPartitions - writerCommitMessages.length, writerCommitMessages.length));
->>>>>>> c4897b67
         }
       }
     } catch (Exception e) {
