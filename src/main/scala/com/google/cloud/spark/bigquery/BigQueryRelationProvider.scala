--- conflicted
+++ resolved
@@ -24,16 +24,11 @@
 import org.apache.spark.sql.{DataFrame, SQLContext, SaveMode}
 
 class BigQueryRelationProvider(
-<<<<<<< HEAD
-    getBigQuery: () => Option[BigQuery])
-    extends RelationProvider
-=======
   getBigQuery: () => Option[BigQuery],
   // This should never be nullable, but could be in very strange circumstances
   defaultParentProject: Option[String] = Option(BigQueryOptions.getDefaultInstance.getProjectId))
   extends RelationProvider
     with CreatableRelationProvider
->>>>>>> 02c9c6f3
     with SchemaRelationProvider
     with DataSourceRegister {
 
@@ -51,23 +46,11 @@
   }
 
   protected def createRelationInternal(
-<<<<<<< HEAD
-      sqlContext: SQLContext,
-      parameters: Map[String, String],
-      schema: Option[StructType] = None): BigQueryRelation = {
-    val opts = SparkBigQueryOptions(parameters,
-                                    sqlContext.getAllConfs,
-                                    sqlContext.sparkContext.hadoopConfiguration,
-                                    schema)
-    val bigquery =
-      getBigQuery().getOrElse(BigQueryRelationProvider.createBigQuery(opts))
-=======
                                         sqlContext: SQLContext,
                                         parameters: Map[String, String],
                                         schema: Option[StructType] = None): BigQueryRelation = {
     val opts = createSparkBigQueryOptions(sqlContext, parameters, schema)
     val bigquery = getOrCreateBigQuery(opts)
->>>>>>> 02c9c6f3
     val tableName = BigQueryUtil.friendlyTableName(opts.tableId)
     // TODO(#7): Support creating non-existent tables with write support.
     val table = Option(bigquery.getTable(opts.tableId))
