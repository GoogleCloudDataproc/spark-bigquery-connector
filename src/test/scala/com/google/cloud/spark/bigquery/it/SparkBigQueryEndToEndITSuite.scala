/*
 * Copyright 2018 Google Inc. All Rights Reserved.
 *
 * Licensed under the Apache License, Version 2.0 (the "License");
 * you may not use this file except in compliance with the License.
 * You may obtain a copy of the License at
 *
 *       http://www.apache.org/licenses/LICENSE-2.0
 *
 * Unless required by applicable law or agreed to in writing, software
 * distributed under the License is distributed on an "AS IS" BASIS,
 * WITHOUT WARRANTIES OR CONDITIONS OF ANY KIND, either express or implied.
 * See the License for the specific language governing permissions and
 * limitations under the License.
 */
package com.google.cloud.spark.bigquery.it

import com.google.cloud.bigquery.{BigQueryOptions, QueryJobConfiguration}
import com.google.cloud.spark.bigquery.it.TestConstants._
import com.google.cloud.spark.bigquery.{SparkBigQueryOptions, TestUtils}
import com.typesafe.scalalogging.Logger
import org.apache.spark.sql.types._
import org.apache.spark.sql.{DataFrame, SaveMode, SparkSession}
import org.scalatest.concurrent.TimeLimits
import org.scalatest.prop.TableDrivenPropertyChecks
import org.scalatest.time.SpanSugar._
import org.scalatest.{BeforeAndAfter, BeforeAndAfterAll, FunSuite, Matchers}

class SparkBigQueryEndToEndITSuite extends FunSuite
  with BeforeAndAfter
  with BeforeAndAfterAll
  with Matchers
  with TimeLimits
  with TableDrivenPropertyChecks {

  val filterData = Table(
    ("condition", "elements"),
    ("word_count == 4", Seq("'A", "'But", "'Faith")),
    ("word_count > 3", Seq("'", "''Tis", "'A")),
    ("word_count >= 2", Seq("'", "''Lo", "''O")),
    ("word_count < 3", Seq("''All", "''Among", "''And")),
    ("word_count <= 5", Seq("'", "''All", "''Among")),
    ("word_count in(8, 9)", Seq("'", "'Faith", "'Tis")),
    ("word_count is null", Seq()),
    ("word_count is not null", Seq("'", "''All", "''Among")),
    ("word_count == 4 and corpus == 'twelfthnight'", Seq("'Thou", "'em", "Art")),
    ("word_count == 4 or corpus > 'twelfthnight'", Seq("'", "''Tis", "''twas")),
    ("not word_count in(8, 9)", Seq("'", "''All", "''Among")),
    ("corpus like 'king%'", Seq("'", "'A", "'Affectionate")),
    ("corpus like '%kinghenryiv'", Seq("'", "'And", "'Anon")),
    ("corpus like '%king%'", Seq("'", "'A", "'Affectionate"))
  )
  val temporaryGcsBucket = "davidrab-sandbox"
  val bq = BigQueryOptions.getDefaultInstance.getService
  private val SHAKESPEARE_TABLE = "bigquery-public-data.samples.shakespeare"
  private val SHAKESPEARE_TABLE_NUM_ROWS = 164656L
  private val SHAKESPEARE_TABLE_SCHEMA = StructType(Seq(
    StructField("word", StringType, nullable = false),
    StructField("word_count", LongType, nullable = false),
    StructField("corpus", StringType, nullable = false),
    StructField("corpus_date", LongType, nullable = false)))
  private val LARGE_TABLE = "bigquery-public-data.samples.natality"
  private val LARGE_TABLE_FIELD = "is_male"
  private val LARGE_TABLE_NUM_ROWS = 137826763L
  private val NON_EXISTENT_TABLE = "non-existent.non-existent.non-existent"
  private val ALL_TYPES_TABLE_NAME = "all_types"
  private val log: Logger = Logger(getClass)
  private var spark: SparkSession = _
  private var testDataset: String = _

  before {
    // have a fresh table for each test
    testTable = s"test_${System.nanoTime()}"
  }
  private var testTable: String = _
  private var allTypesTable: DataFrame = _

  testShakespeare("implicit read method") {
    import com.google.cloud.spark.bigquery._
    spark.read.bigquery(SHAKESPEARE_TABLE)
  }

  testShakespeare("explicit format") {
    spark.read.format("com.google.cloud.spark.bigquery")
      .option("table", SHAKESPEARE_TABLE)
      .load()
  }

  testShakespeare("short format") {
    spark.read.format("bigquery").option("table", SHAKESPEARE_TABLE).load()
  }

  override def beforeAll: Unit = {
    spark = TestUtils.getOrCreateSparkSession()
    testDataset = s"spark_bigquery_it_${System.currentTimeMillis()}"
    IntegrationTestUtils.createDataset(
      testDataset)
    IntegrationTestUtils.runQuery(
      TestConstants.ALL_TYPES_TABLE_QUERY_TEMPLATE.format(s"$testDataset.$ALL_TYPES_TABLE_NAME"))
    allTypesTable = spark.read.format("bigquery")
      .option("dataset", testDataset)
      .option("table", ALL_TYPES_TABLE_NAME)
      .load()
  }

  test("test filters") {
    import com.google.cloud.spark.bigquery._
    val sparkImportVal = spark
    import sparkImportVal.implicits._
    forAll(filterData) { (condition, expectedElements) =>
      val df = spark.read.bigquery(SHAKESPEARE_TABLE)
      assert(SHAKESPEARE_TABLE_SCHEMA == df.schema)
      assert(SHAKESPEARE_TABLE_NUM_ROWS == df.count)
      val firstWords = df.select("word")
        .where(condition)
        .distinct
        .as[String]
        .sort("word")
        .take(3)
      firstWords should contain theSameElementsInOrderAs expectedElements
    }
  }

  test("out of order columns") {
    val row = spark.read.format("bigquery").option("table", SHAKESPEARE_TABLE).load()
      .select("word_count", "word").head
    assert(row(0).isInstanceOf[Long])
    assert(row(1).isInstanceOf[String])
  }

  test("number of partitions") {
    val df = spark.read.format("com.google.cloud.spark.bigquery")
      .option("table", LARGE_TABLE)
      .option("parallelism", "5")
      .load()
    assert(5 == df.rdd.getNumPartitions)
  }

  test("default number of partitions") {
    val df = spark.read.format("com.google.cloud.spark.bigquery")
<<<<<<< HEAD
        .option("table", LARGE_TABLE)
        .load()
    assert(df.rdd.getNumPartitions == 35)
=======
      .option("table", LARGE_TABLE)
      .load()
    assert(expectedParallelism == df.rdd.getNumPartitions)
>>>>>>> 508aa566
  }

  test("read data types") {
    val expectedRow = spark.range(1).select(TestConstants.ALL_TYPES_TABLE_COLS: _*).head.toSeq
    val row = allTypesTable.head.toSeq
    row should contain theSameElementsInOrderAs expectedRow
  }


  test("known size in bytes") {
    val actualTableSize = allTypesTable.queryExecution.analyzed.stats.sizeInBytes
    assert(actualTableSize == ALL_TYPES_TABLE_SIZE)
  }

  test("known schema") {
    assert(allTypesTable.schema == ALL_TYPES_TABLE_SCHEMA)
  }

  test("user defined schema") {
    // TODO(pmkc): consider a schema that wouldn't cause cast errors if read.
    import com.google.cloud.spark.bigquery._
    val expectedSchema = StructType(Seq(StructField("whatever", ByteType)))
    val table = spark.read.schema(expectedSchema).bigquery(SHAKESPEARE_TABLE)
    assert(expectedSchema == table.schema)
  }

  test("non-existent schema") {
    import com.google.cloud.spark.bigquery._
    assertThrows[RuntimeException] {
      spark.read.bigquery(NON_EXISTENT_TABLE)
    }
  }

  test("head does not time out and OOM") {
    import com.google.cloud.spark.bigquery._
    failAfter(3 seconds) {
      spark.read.bigquery(LARGE_TABLE).select(LARGE_TABLE_FIELD).head
    }
  }

  test("balanced partitions") {
    import com.google.cloud.spark.bigquery._
    failAfter(60 seconds) {
      // Select first partition
      val df = spark.read
          .option("parallelism", 5)
          .bigquery(LARGE_TABLE)
          .select(LARGE_TABLE_FIELD) // minimize payload
      val sizeOfFirstPartition = df.rdd.mapPartitionsWithIndex {
        case (0, it) => it
        case _ => Iterator.empty
      }.count

      // Since we are only reading from a single stream, we can expect to get at least as many rows
      // in that stream as a perfectly uniform distribution would command. Note that the assertion
      // is on a range of rows because rows are assigned to streams on the server-side in
      // indivisible units of many rows.
      val numRowsLowerBound = LARGE_TABLE_NUM_ROWS / df.rdd.getNumPartitions
      assert(numRowsLowerBound <= sizeOfFirstPartition &&
          sizeOfFirstPartition < (numRowsLowerBound * 1.1).toInt)
    }
  }

  // Write tests. We have four save modes: Append, ErrorIfExists, Ignore and
  // Overwrite. For each there are two behaviours - the table exists or not.
  // See more at http://spark.apache.org/docs/2.3.2/api/java/org/apache/spark/sql/SaveMode.html

  override def afterAll: Unit = {
    IntegrationTestUtils.deleteDatasetAndTables(testDataset)
    spark.stop()
  }

  /** Generate a test to verify that the given DataFrame is equal to a known result. */
  def testShakespeare(description: String)(df: => DataFrame): Unit = {
    test(description) {
      val youCannotImportVars = spark
      import youCannotImportVars.implicits._
      assert(SHAKESPEARE_TABLE_SCHEMA == df.schema)
      assert(SHAKESPEARE_TABLE_NUM_ROWS == df.count())
      val firstWords = df.select("word")
        .where("word >= 'a' AND word not like '%\\'%'")
        .distinct
        .as[String].sort("word").take(3)
      firstWords should contain theSameElementsInOrderAs Seq("a", "abaissiez", "abandon")
    }
  }

  private def initialData = spark.createDataFrame(spark.sparkContext.parallelize(
    Seq(Animal("Armadillo", 120, 70.0), Animal("Barn Owl", 36, 0.6))))

  private def additonalData = spark.createDataFrame(spark.sparkContext.parallelize(
    Seq(Animal("Cat", 46, 4.5), Animal("Dodo", 100, 14.1))))

  // getNumRows returns BigInteger, and it messes up the matchers
  private def testTableNumberOfRows = bq.getTable(testDataset, testTable).getNumRows.intValue

  private def writeToBigQuery(df: DataFrame, mode: SaveMode, format: String = "parquet") =
    df.write.format("bigquery")
      .mode(mode)
      .option("table", fullTableName)
      .option("temporaryGcsBucket", temporaryGcsBucket)
      .option(SparkBigQueryOptions.IntermediateFormatOption, format)
      .save()

  private def initialDataValuesExist = numberOfRowsWith("Armadillo") == 1

  private def numberOfRowsWith(name: String) =
    bq.query(QueryJobConfiguration.of(s"select name from $fullTableName where name='$name'"))
      .getTotalRows

  private def fullTableName = s"$testDataset.$testTable"

  private def additionalDataValuesExist = numberOfRowsWith("Cat") == 1

  test("write to bq - append save mode") {
    // initial write
    writeToBigQuery(initialData, SaveMode.Append)
    testTableNumberOfRows shouldBe 2
    initialDataValuesExist shouldBe true
    // second write
    writeToBigQuery(additonalData, SaveMode.Append)
    testTableNumberOfRows shouldBe 4
    additionalDataValuesExist shouldBe true
  }

  test("write to bq - error if exists save mode") {
    // initial write
    writeToBigQuery(initialData, SaveMode.ErrorIfExists)
    testTableNumberOfRows shouldBe 2
    initialDataValuesExist shouldBe true
    // second write
    assertThrows[IllegalArgumentException] {
      writeToBigQuery(additonalData, SaveMode.ErrorIfExists)
    }
  }

  test("write to bq - ignore save mode") {
    // initial write
    writeToBigQuery(initialData, SaveMode.Ignore)
    testTableNumberOfRows shouldBe 2
    initialDataValuesExist shouldBe true
    // second write
    writeToBigQuery(additonalData, SaveMode.Ignore)
    testTableNumberOfRows shouldBe 2
    initialDataValuesExist shouldBe true
    additionalDataValuesExist shouldBe false
  }

  test("write to bq - overwrite save mode") {
    // initial write
    writeToBigQuery(initialData, SaveMode.Overwrite)
    testTableNumberOfRows shouldBe 2
    initialDataValuesExist shouldBe true
    // second write
    writeToBigQuery(additonalData, SaveMode.Overwrite)
    testTableNumberOfRows shouldBe 2
    initialDataValuesExist shouldBe false
    additionalDataValuesExist shouldBe true
  }

  test("write to bq - orc format") {
    // required by ORC
    spark.conf.set("spark.sql.orc.impl", "native")
    writeToBigQuery(initialData, SaveMode.ErrorIfExists, "orc")
    testTableNumberOfRows shouldBe 2
    initialDataValuesExist shouldBe true
  }

  test("write to bq - parquet format") {
    writeToBigQuery(initialData, SaveMode.ErrorIfExists, "parquet")
    testTableNumberOfRows shouldBe 2
    initialDataValuesExist shouldBe true
  }

  test("write to bq - unsupported format") {
    assertThrows[IllegalArgumentException] {
      writeToBigQuery(initialData, SaveMode.ErrorIfExists, "something else")
    }
  }

  test("write to bq - adding the settings to spark.conf" ) {
    spark.conf.set("temporaryGcsBucket", temporaryGcsBucket)
    val df = initialData
    df.write.format("bigquery")
      .option("table", fullTableName)
      .save()
    testTableNumberOfRows shouldBe 2
    initialDataValuesExist shouldBe true
  }

}

case class Animal(name: String, length: Int, weight: Double)<|MERGE_RESOLUTION|>--- conflicted
+++ resolved
@@ -138,15 +138,9 @@
 
   test("default number of partitions") {
     val df = spark.read.format("com.google.cloud.spark.bigquery")
-<<<<<<< HEAD
-        .option("table", LARGE_TABLE)
-        .load()
-    assert(df.rdd.getNumPartitions == 35)
-=======
       .option("table", LARGE_TABLE)
       .load()
-    assert(expectedParallelism == df.rdd.getNumPartitions)
->>>>>>> 508aa566
+    assert(df.rdd.getNumPartitions == 35)
   }
 
   test("read data types") {
